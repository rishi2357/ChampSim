#define CATCH_CONFIG_ENABLE_PAIR_STRINGMAKER
#include <catch.hpp>
#include <catch2/matchers/catch_matchers.hpp>
#include <algorithm>

#include "mocks.hpp"
#include "ooo_cpu.h"

TEST_CASE("The basic_btb does not fill not-taken branches") {
    do_nothing_MRC mock_L1I, mock_L1D;
<<<<<<< HEAD
    O3_CPU uut{0, 1.0, {32, 8, {2}, {2}}, 64, 32, 32, 352, 128, 72, 2, 2, 2, 128, 1, 2, 2, 1, 1, 1, 1, 0, 0, nullptr, &mock_L1I.queues, 1, &mock_L1D.queues, 1, O3_CPU::bbranchDbimodal, O3_CPU::tbtbDbasic_btb};
=======
    O3_CPU uut{0, 1.0, {32, 8, {2}, {2}}, 64, 32, 32, 352, 128, 72, 2, 2, 2, 128, 1, 2, 2, 1, 1, 1, 1, 1, 0, nullptr, &mock_L1I.queues, 1, &mock_L1D.queues, 1, O3_CPU::bbranchDbimodal, O3_CPU::tbtbDbasic_btb};
>>>>>>> 12e39977

    std::array<uint64_t, 8> seed_ip{{0x110000, 0x111000, 0x112000, 0x113000, 0x114000, 0x115000, 0x116000, 0x117000}};
    uint64_t test_ip = 0x118000;

    uut.initialize();

    // Fill the BTB ways
    const uint64_t fake_target = 0x66b5f0;
    for (auto ip : seed_ip)
      uut.impl_update_btb(ip, fake_target, true, BRANCH_CONDITIONAL);

    // Check that all of the addresses are in the BTB
    std::vector<std::pair<uint64_t, uint8_t>> seed_check_result{};
    std::transform(std::cbegin(seed_ip), std::cend(seed_ip), std::back_inserter(seed_check_result), [&](auto ip){ return uut.impl_btb_prediction(ip); });
    CHECK_THAT(seed_check_result, Catch::Matchers::AllMatch(
          Catch::Matchers::Predicate<std::pair<uint64_t, uint8_t>>(
                 [fake_target](const auto& res){ return res.first == fake_target; },
                 "The predicted target should be "+Catch::to_string(fake_target))
          ));

    // Attempt to fill with not-taken
    uut.impl_update_btb(test_ip, 0, false, BRANCH_CONDITIONAL);

    // The first seeded IP is still present
    auto [seed_predicted_target, seed_always_taken] = uut.impl_btb_prediction(seed_ip.front());
    CHECK_FALSE(seed_predicted_target == 0); // Branch target should be known

    // The block is not filled
    auto [predicted_target, always_taken] = uut.impl_btb_prediction(test_ip);
    CHECK(predicted_target == 0); // Branch target should not be known
}
<|MERGE_RESOLUTION|>--- conflicted
+++ resolved
@@ -8,11 +8,7 @@
 
 TEST_CASE("The basic_btb does not fill not-taken branches") {
     do_nothing_MRC mock_L1I, mock_L1D;
-<<<<<<< HEAD
-    O3_CPU uut{0, 1.0, {32, 8, {2}, {2}}, 64, 32, 32, 352, 128, 72, 2, 2, 2, 128, 1, 2, 2, 1, 1, 1, 1, 0, 0, nullptr, &mock_L1I.queues, 1, &mock_L1D.queues, 1, O3_CPU::bbranchDbimodal, O3_CPU::tbtbDbasic_btb};
-=======
     O3_CPU uut{0, 1.0, {32, 8, {2}, {2}}, 64, 32, 32, 352, 128, 72, 2, 2, 2, 128, 1, 2, 2, 1, 1, 1, 1, 1, 0, nullptr, &mock_L1I.queues, 1, &mock_L1D.queues, 1, O3_CPU::bbranchDbimodal, O3_CPU::tbtbDbasic_btb};
->>>>>>> 12e39977
 
     std::array<uint64_t, 8> seed_ip{{0x110000, 0x111000, 0x112000, 0x113000, 0x114000, 0x115000, 0x116000, 0x117000}};
     uint64_t test_ip = 0x118000;
