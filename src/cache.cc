#include "cache.h"

#include <algorithm>
#include <iterator>

#include "champsim.h"
#include "champsim_constants.h"
#include "util.h"
#include "vmem.h"

#ifndef SANITY_CHECK
#define NDEBUG
#endif

uint64_t l2pf_access = 0;

extern VirtualMemory vmem;
extern uint64_t current_core_cycle[NUM_CPUS];
extern uint8_t  warmup_complete[NUM_CPUS];

void CACHE::handle_fill()
{
    while (writes_available_this_cycle > 0)
    {
        auto fill_mshr = MSHR.begin();
        if (fill_mshr->returned != COMPLETED || fill_mshr->event_cycle > current_core_cycle[fill_mshr->cpu])
            return;

        // find victim
        uint32_t set = get_set(fill_mshr->address);

        auto set_begin = std::next(std::begin(block), set*NUM_WAY);
        auto set_end   = std::next(set_begin, NUM_WAY);
        auto first_inv = std::find_if_not(set_begin, set_end, is_valid<BLOCK>());
        uint32_t way = std::distance(set_begin, first_inv);
        if (way == NUM_WAY)
            way = find_victim(fill_mshr->cpu, fill_mshr->instr_id, set, &block.data()[set*NUM_WAY], fill_mshr->ip, fill_mshr->full_addr, fill_mshr->type);

        bool success = filllike_miss(set, way, *fill_mshr);
        if (!success)
            return;

        if (way != NUM_WAY)
        {
            // update processed packets
            fill_mshr->data = block[set*NUM_WAY + way].data;

            for (auto ret : fill_mshr->to_return)
                ret->return_data(&(*fill_mshr));
        }

        PACKET empty;
        *fill_mshr = empty;

        writes_available_this_cycle--;
        MSHR.sort(min_fill_index());
    }
}

void CACHE::handle_writeback()
{
    while (writes_available_this_cycle > 0)
    {
        if (!WQ.has_ready() || (WQ.front().cpu >= NUM_CPUS) || (WQ.front().event_cycle > current_core_cycle[WQ.front().cpu]))
            return;

        // handle the oldest entry
        PACKET &handle_pkt = WQ.front();

		assert(cache_type != IS_ITLB || cache_type != IS_DTLB || cache_type != IS_STLB);

        // access cache
        uint32_t set = get_set(handle_pkt.address);
        uint32_t way = get_way(handle_pkt.address, set);

        BLOCK &fill_block = block[set*NUM_WAY + way];

        if (way < NUM_WAY) // HIT
        {
            update_replacement_state(handle_pkt.cpu, set, way, fill_block.full_addr, handle_pkt.ip, 0, handle_pkt.type, 1);

            // COLLECT STATS
            sim_hit[handle_pkt.cpu][handle_pkt.type]++;
            sim_access[handle_pkt.cpu][handle_pkt.type]++;

            // mark dirty
            fill_block.dirty = 1;
        }
        else // MISS
        {
            DP ( if (warmup_complete[handle_pkt.cpu]) {
                    std::cout << "[" << NAME << "] " << __func__ << " type: " << +handle_pkt.type << " miss";
                    std::cout << " instr_id: " << handle_pkt.instr_id << " address: " << std::hex << handle_pkt.address;
                    std::cout << " full_addr: " << handle_pkt.full_addr << std::dec;
                    std::cout << " cycle: " << handle_pkt.event_cycle << std::endl; });

            bool success;
            if (cache_type == IS_L1D) {
                success = readlike_miss(handle_pkt);
            }
            else {
                // find victim
                auto set_begin = std::next(std::begin(block), set*NUM_WAY);
                auto set_end   = std::next(set_begin, NUM_WAY);
                auto first_inv = std::find_if_not(set_begin, set_end, is_valid<BLOCK>());
                way = std::distance(set_begin, first_inv);
                if (way == NUM_WAY)
                    way = find_victim(handle_pkt.cpu, handle_pkt.instr_id, set, &block.data()[set*NUM_WAY], handle_pkt.ip, handle_pkt.full_addr, handle_pkt.type);

                success = filllike_miss(set, way, handle_pkt);
            }

            if (!success)
                return;
        }

        // remove this entry from WQ
        writes_available_this_cycle--;
        WQ.pop_front();
    }
}

void CACHE::handle_read()
{
    while (reads_available_this_cycle > 0) {

        if (!RQ.has_ready() || (RQ.front().cpu >= NUM_CPUS) || (RQ.front().event_cycle > current_core_cycle[RQ.front().cpu]))
            return;

        // handle the oldest entry
        PACKET &handle_pkt = RQ.front();

        uint32_t set = get_set(handle_pkt.address);
        uint32_t way = get_way(handle_pkt.address, set);

        if (way < NUM_WAY) // HIT
        {
            readlike_hit(set, way, handle_pkt);
        }
        else {
            bool success = readlike_miss(handle_pkt);
            if (!success)
                return;
        }

        // remove this entry from RQ
        RQ.pop_front();
        reads_available_this_cycle--;
    }
}

void CACHE::handle_prefetch()
{
    while (reads_available_this_cycle > 0)
    {
        if (!PQ.has_ready() || (PQ.front().cpu >= NUM_CPUS) || (PQ.front().event_cycle > current_core_cycle[PQ.front().cpu]))
            return;

        // handle the oldest entry
        PACKET &handle_pkt = PQ.front();

        uint32_t set = get_set(handle_pkt.address);
        uint32_t way = get_way(handle_pkt.address, set);

        if (way < NUM_WAY) // HIT
        {
            readlike_hit(set, way, handle_pkt);
        }
        else {
            bool success = readlike_miss(handle_pkt);
            if (!success)
                return;
        }

        // remove this entry from PQ
        PQ.pop_front();
        reads_available_this_cycle--;
    }
}

void CACHE::readlike_hit(std::size_t set, std::size_t way, PACKET &handle_pkt)
{
    BLOCK &hit_block = block[set*NUM_WAY + way];

    handle_pkt.data = hit_block.data;

    // update prefetcher on load instruction
    if (handle_pkt.type == LOAD || (handle_pkt.type == PREFETCH && handle_pkt.pf_origin_level < fill_level))
    {
        if(cache_type == IS_L1I)
            l1i_prefetcher_cache_operate(handle_pkt.cpu, virtual_prefetch ? handle_pkt.full_v_addr : handle_pkt.full_addr, 1, hit_block.prefetch);
        if (cache_type == IS_L1D)
            l1d_prefetcher_operate(virtual_prefetch ? handle_pkt.full_v_addr : handle_pkt.full_addr, handle_pkt.ip, 1, handle_pkt.type);
        else if (cache_type == IS_L2C)
            l2c_prefetcher_operate((virtual_prefetch ? handle_pkt.v_address : handle_pkt.address) << LOG2_BLOCK_SIZE, handle_pkt.ip, 1, handle_pkt.type, 0);
        else if (cache_type == IS_LLC)
        {
            cpu = handle_pkt.cpu;
            llc_prefetcher_operate((virtual_prefetch ? handle_pkt.v_address : handle_pkt.address) << LOG2_BLOCK_SIZE, handle_pkt.ip, 1, handle_pkt.type, 0);
            cpu = 0;
        }
    }

    // update replacement policy
    update_replacement_state(handle_pkt.cpu, set, way, hit_block.full_addr, handle_pkt.ip, 0, handle_pkt.type, 1);

    // COLLECT STATS
    sim_hit[handle_pkt.cpu][handle_pkt.type]++;
    sim_access[handle_pkt.cpu][handle_pkt.type]++;

    for (auto ret : handle_pkt.to_return)
        ret->return_data(&handle_pkt);

    // update prefetch stats and reset prefetch bit
    if (hit_block.prefetch) {
        pf_useful++;
        hit_block.prefetch = 0;
    }
}

bool CACHE::readlike_miss(PACKET &handle_pkt)
{
    // check mshr
    auto mshr_entry = std::find_if(MSHR.begin(), MSHR.end(), eq_addr<PACKET>(handle_pkt.address));
    bool mshr_full = std::all_of(MSHR.begin(), MSHR.end(), is_valid<PACKET>());

    if (mshr_entry != MSHR.end()) // miss already inflight
    {
        // update fill location
        mshr_entry->fill_level = std::min(mshr_entry->fill_level, handle_pkt.fill_level);

        packet_dep_merge(mshr_entry->lq_index_depend_on_me, handle_pkt.lq_index_depend_on_me);
        packet_dep_merge(mshr_entry->sq_index_depend_on_me, handle_pkt.sq_index_depend_on_me);
        packet_dep_merge(mshr_entry->instr_depend_on_me, handle_pkt.instr_depend_on_me);
        packet_dep_merge(mshr_entry->to_return, handle_pkt.to_return);

        if (mshr_entry->type == PREFETCH && handle_pkt.type != PREFETCH)
        {
            // Mark the prefetch as useful
            if (mshr_entry->pf_origin_level == fill_level)
                pf_useful++;

            uint8_t  prior_returned = mshr_entry->returned;
            uint64_t prior_event_cycle = mshr_entry->event_cycle;
            *mshr_entry = handle_pkt;

            // in case request is already returned, we should keep event_cycle and returned status
            mshr_entry->returned = prior_returned;
            mshr_entry->event_cycle = prior_event_cycle;
        }
    }
    else
    {
        if (mshr_full) // not enough MSHR resource
            return false; // TODO should we allow prefetches anyway if they will not be filled to this level?

        bool is_read = prefetch_as_load || (handle_pkt.type != PREFETCH);

        // check to make sure the lower level queue has room for this read miss
        int queue_type = (is_read) ? 1 : 3;
        if (cache_type != IS_STLB && lower_level->get_occupancy(queue_type, handle_pkt.address) == lower_level->get_size(queue_type, handle_pkt.address))
            return false;

        // Allocate an MSHR
        if (handle_pkt.fill_level <= fill_level)
        {
            auto it = std::find_if_not(MSHR.begin(), MSHR.end(), is_valid<PACKET>());
            assert(it != std::end(MSHR));
            *it = handle_pkt;
            it->returned = INFLIGHT;
            it->cycle_enqueued = current_core_cycle[handle_pkt.cpu];
        }


            if (handle_pkt.fill_level <= fill_level)
                handle_pkt.to_return = {this};
            else
                handle_pkt.to_return.clear();

            if (!is_read)
                lower_level->add_pq(&handle_pkt);
            else
                lower_level->add_rq(&handle_pkt);
    }

    // update prefetcher on load instructions and prefetches from upper levels
    if (handle_pkt.type == LOAD || (handle_pkt.type == PREFETCH && handle_pkt.pf_origin_level < fill_level))
    {
        if(cache_type == IS_L1I)
            l1i_prefetcher_cache_operate(handle_pkt.cpu, virtual_prefetch ? handle_pkt.full_v_addr : handle_pkt.full_addr, 0, 0);
        if (cache_type == IS_L1D)
            l1d_prefetcher_operate(virtual_prefetch ? handle_pkt.full_v_addr : handle_pkt.full_addr, handle_pkt.ip, 0, handle_pkt.type);
        if (cache_type == IS_L2C)
            l2c_prefetcher_operate((virtual_prefetch ? handle_pkt.v_address : handle_pkt.address) << LOG2_BLOCK_SIZE, handle_pkt.ip, 0, handle_pkt.type, 0);
        if (cache_type == IS_LLC)
        {
            cpu = handle_pkt.cpu;
            llc_prefetcher_operate((virtual_prefetch ? handle_pkt.v_address : handle_pkt.address) << LOG2_BLOCK_SIZE, handle_pkt.ip, 0, handle_pkt.type, 0);
            cpu = 0;
        }
    }

    return true;
}

bool CACHE::filllike_miss(std::size_t set, std::size_t way, PACKET &handle_pkt)
{
    bool bypass = (way == NUM_WAY);
#ifndef LLC_BYPASS
    assert(!bypass);
#endif
    assert(handle_pkt.type != WRITEBACK || !bypass);

    BLOCK &fill_block = block[set*NUM_WAY + way];
    bool evicting_dirty = !bypass && (lower_level != NULL) && fill_block.dirty;
    auto evicting_address = bypass ? 0 : (virtual_prefetch ? fill_block.v_address : fill_block.address);

    // is this dirty?
    if (evicting_dirty && (lower_level->get_occupancy(2, fill_block.address) == lower_level->get_size(2, fill_block.address))) {

        // lower level WQ is full, cannot replace this victim
        lower_level->increment_WQ_FULL(fill_block.address);

        DP ( if (warmup_complete[handle_pkt.cpu]) {
                std::cout << "[" << NAME << "] " << __func__ << " ceasing write. ";
                std::cout << " Lower level wq is full!" << " fill_addr: " << std::hex << handle_pkt.address;
                std::cout << " victim_addr: " << fill_block.address << std::dec << std::endl; });
        return false;
    }

    if (!bypass)
    {
        if (evicting_dirty) {
            PACKET writeback_packet;

            writeback_packet.fill_level = fill_level << 1;
            writeback_packet.cpu = handle_pkt.cpu;
            writeback_packet.address = fill_block.address;
            writeback_packet.full_addr = fill_block.full_addr;
            writeback_packet.data = fill_block.data;
            writeback_packet.instr_id = handle_pkt.instr_id;
            writeback_packet.ip = 0;
            writeback_packet.type = WRITEBACK;
            writeback_packet.event_cycle = current_core_cycle[handle_pkt.cpu];

            auto result = lower_level->add_wq(&writeback_packet);
            if (result == -2)
                return false;
        }

        assert(cache_type != IS_ITLB || handle_pkt.data != 0);
        assert(cache_type != IS_DTLB || handle_pkt.data != 0);
        assert(cache_type != IS_STLB || handle_pkt.data != 0);

        if (fill_block.prefetch)
            pf_useless++;

        if (handle_pkt.type == PREFETCH)
            pf_fill++;

        fill_block.valid = true;
        fill_block.prefetch = (handle_pkt.type == PREFETCH && handle_pkt.pf_origin_level == fill_level);
        fill_block.dirty = (handle_pkt.type == WRITEBACK || (handle_pkt.type == RFO && handle_pkt.to_return.empty()));
        fill_block.address = handle_pkt.address;
        fill_block.full_addr = handle_pkt.full_addr;
        fill_block.v_address = handle_pkt.v_address;
        fill_block.full_v_addr = handle_pkt.full_v_addr;
        fill_block.data = handle_pkt.data;
        fill_block.ip = handle_pkt.ip;
        fill_block.cpu = handle_pkt.cpu;
        fill_block.instr_id = handle_pkt.instr_id;
    }

    if(warmup_complete[handle_pkt.cpu] && (handle_pkt.cycle_enqueued != 0))
        total_miss_latency += current_core_cycle[handle_pkt.cpu] - handle_pkt.cycle_enqueued;

    // update prefetcher
    if (cache_type == IS_L1I)
        l1i_prefetcher_cache_fill(handle_pkt.cpu, (virtual_prefetch ? handle_pkt.full_v_addr : handle_pkt.full_addr) & ~bitmask(LOG2_BLOCK_SIZE), set, way, handle_pkt.type == PREFETCH, evicting_address & ~bitmask(LOG2_BLOCK_SIZE));
    if (cache_type == IS_L1D)
        l1d_prefetcher_cache_fill(virtual_prefetch ? handle_pkt.full_v_addr : handle_pkt.full_addr, set, way, handle_pkt.type == PREFETCH, evicting_address << LOG2_BLOCK_SIZE, handle_pkt.pf_metadata);
    if  (cache_type == IS_L2C)
        handle_pkt.pf_metadata = l2c_prefetcher_cache_fill((virtual_prefetch ? handle_pkt.v_address : handle_pkt.address) << LOG2_BLOCK_SIZE, set, way, handle_pkt.type == PREFETCH, evicting_address << LOG2_BLOCK_SIZE, handle_pkt.pf_metadata);
    if (cache_type == IS_LLC)
    {
        cpu = handle_pkt.cpu;
        handle_pkt.pf_metadata = llc_prefetcher_cache_fill((virtual_prefetch ? handle_pkt.v_address : handle_pkt.address) << LOG2_BLOCK_SIZE, set, way, handle_pkt.type == PREFETCH, evicting_address << LOG2_BLOCK_SIZE, handle_pkt.pf_metadata);
        cpu = 0;
    }

    // update replacement policy
    update_replacement_state(handle_pkt.cpu, set, way, handle_pkt.full_addr, handle_pkt.ip, 0, handle_pkt.type, 0);

    // COLLECT STATS
    sim_miss[handle_pkt.cpu][handle_pkt.type]++;
    sim_access[handle_pkt.cpu][handle_pkt.type]++;

    return true;
}

void CACHE::operate()
{
  operate_writes();
  operate_reads();
}

void CACHE::operate_writes()
{
    // perform all writes
    writes_available_this_cycle = MAX_WRITE;
    handle_fill();
    handle_writeback();

    WQ.operate();
}

void CACHE::operate_reads()
{
    // perform all reads
    reads_available_this_cycle = MAX_READ;
    handle_read();
    va_translate_prefetches();
    handle_prefetch();

    RQ.operate();
    PQ.operate();
    VAPQ.operate();
}

uint32_t CACHE::get_set(uint64_t address)
{
    return (uint32_t) (address & bitmask(lg2(NUM_SET)));
}

uint32_t CACHE::get_way(uint64_t address, uint32_t set)
{
    auto begin = std::next(block.begin(), set*NUM_WAY);
    auto end   = std::next(begin, NUM_WAY);
    return std::distance(begin, std::find_if(begin, end, eq_addr<BLOCK>(address)));
}

int CACHE::invalidate_entry(uint64_t inval_addr)
{
    uint32_t set = get_set(inval_addr);
    uint32_t way = get_way(inval_addr, set);

    if (way < NUM_WAY)
        block[set*NUM_WAY + way].valid = 0;

    return way;
}

int CACHE::add_rq(PACKET *packet)
{
    assert(packet->address != 0);
    RQ_ACCESS++;

    // check for the latest writebacks in the write queue
    champsim::delay_queue<PACKET>::iterator found_wq;
    if (cache_type == IS_L1D) {
        found_wq = std::find_if(WQ.begin(), WQ.end(), eq_full_addr<PACKET>(packet->full_addr));
    }
    else {
        found_wq = std::find_if(WQ.begin(), WQ.end(), eq_addr<PACKET>(packet->address));
    }

    if (found_wq != WQ.end()) {

        packet->data = found_wq->data;
        for (auto ret : packet->to_return)
            ret->return_data(packet);

        WQ_FORWARD++;
        return -1;
    }

    // check for duplicates in the read queue
    auto found_rq = std::find_if(RQ.begin(), RQ.end(), eq_addr<PACKET>(packet->address));
    if (found_rq != RQ.end()) {

        packet_dep_merge(found_rq->lq_index_depend_on_me, packet->lq_index_depend_on_me);
        packet_dep_merge(found_rq->sq_index_depend_on_me, packet->sq_index_depend_on_me);
        packet_dep_merge(found_rq->instr_depend_on_me, packet->instr_depend_on_me);
        packet_dep_merge(found_rq->to_return, packet->to_return);

        RQ_MERGED++;

        return 0; // merged index
    }

    // check occupancy
    if (RQ.full()) {
        RQ_FULL++;

        return -2; // cannot handle this request
    }

    // if there is no duplicate, add it to RQ
    if (warmup_complete[cpu])
        RQ.push_back(*packet);
    else
        RQ.push_back_ready(*packet);

    DP ( if (warmup_complete[packet->cpu]) {
            std::cout << "[" << NAME << "_RQ] " <<  __func__ << " instr_id: " << packet->instr_id << " address: " << std::hex << packet->address;
            std::cout << " full_addr: " << packet->full_addr << std::dec << " type: " << +packet->type << " occupancy: " << RQ.occupancy() << std::endl; })

    RQ_TO_CACHE++;
    return RQ.occupancy();
}

int CACHE::add_wq(PACKET *packet)
{
    WQ_ACCESS++;

    // check for duplicates in the write queue
    champsim::delay_queue<PACKET>::iterator found_wq;
    if (cache_type == IS_L1D) {
        found_wq = std::find_if(WQ.begin(), WQ.end(), eq_full_addr<PACKET>(packet->full_addr));
    }
    else {
        found_wq = std::find_if(WQ.begin(), WQ.end(), eq_addr<PACKET>(packet->address));
    }

    if (found_wq != WQ.end()) {

        WQ_MERGED++;
        return 0; // merged index
    }

    // Check for room in the queue
    if (WQ.full())
    {
        ++WQ_FULL;
        return -2;
    }

    // if there is no duplicate, add it to the write queue
    if (warmup_complete[cpu])
        WQ.push_back(*packet);
    else
        WQ.push_back_ready(*packet);

    DP (if (warmup_complete[packet->cpu]) {
            std::cout << "[" << NAME << "_WQ] " <<  __func__ << " instr_id: " << packet->instr_id << " address: " << std::hex << packet->address;
            std::cout << " full_addr: " << packet->full_addr << std::dec << " occupancy: " << WQ.occupancy();
            std::cout << " data: " << std::hex << packet->data << std::dec << std::endl; })

    WQ_TO_CACHE++;
    WQ_ACCESS++;

    return WQ.occupancy();
}

int CACHE::prefetch_line(uint64_t ip, uint64_t base_addr, uint64_t pf_addr, int pf_fill_level, uint32_t prefetch_metadata)
{
    pf_requested++;

<<<<<<< HEAD
    if (!PQ.full()) {
        if ((base_addr>>LOG2_PAGE_SIZE) == (pf_addr>>LOG2_PAGE_SIZE)) {
            
            PACKET pf_packet;
            pf_packet.fill_level = pf_fill_level;
	    pf_packet.pf_origin_level = fill_level;
	    pf_packet.pf_metadata = prefetch_metadata;
            pf_packet.cpu = cpu;
            //pf_packet.data_index = LQ.entry[lq_index].data_index;
            //pf_packet.lq_index = lq_index;
            pf_packet.address = pf_addr >> LOG2_BLOCK_SIZE;
            pf_packet.full_addr = pf_addr;
            pf_packet.v_address = 0;
            pf_packet.full_v_addr = 0;
            //pf_packet.instr_id = LQ.entry[lq_index].instr_id;
            pf_packet.ip = ip;
            pf_packet.type = PREFETCH;
            pf_packet.event_cycle = current_core_cycle[cpu];

            int result = add_pq(&pf_packet);

            if (result > 0)
                pf_issued++;

            return 1;
        }
=======
    PACKET pf_packet;
    pf_packet.fill_level = pf_fill_level;
    pf_packet.pf_origin_level = fill_level;
    pf_packet.pf_metadata = prefetch_metadata;
    pf_packet.cpu = cpu;
    pf_packet.v_address = virtual_prefetch ? pf_addr >> LOG2_BLOCK_SIZE : 0;
    pf_packet.address = pf_addr >> LOG2_BLOCK_SIZE;
    pf_packet.full_v_addr = virtual_prefetch ? pf_addr : 0;
    pf_packet.full_addr = pf_addr;
    pf_packet.ip = ip;
    pf_packet.type = PREFETCH;
    pf_packet.event_cycle = current_core_cycle[cpu];

    if (virtual_prefetch)
    {
        if (VAPQ.full())
            return 0;
        VAPQ.push_back(pf_packet);
    }
    else
    {
        int result = add_pq(&pf_packet);
        if (result == -2)
            return 0;
>>>>>>> 1c1b3cba
    }

    pf_issued++;
    return 1;
}

int CACHE::kpc_prefetch_line(uint64_t base_addr, uint64_t pf_addr, int pf_fill_level, int delta, int depth, int signature, int confidence, uint32_t prefetch_metadata)
{
    if (!PQ.full()) {
        if ((base_addr>>LOG2_PAGE_SIZE) == (pf_addr>>LOG2_PAGE_SIZE)) {
            
            PACKET pf_packet;
            pf_packet.fill_level = pf_fill_level;
	    pf_packet.pf_origin_level = fill_level;
	    pf_packet.pf_metadata = prefetch_metadata;
            pf_packet.cpu = cpu;
            //pf_packet.data_index = LQ.entry[lq_index].data_index;
            //pf_packet.lq_index = lq_index;
            pf_packet.address = pf_addr >> LOG2_BLOCK_SIZE;
            pf_packet.full_addr = pf_addr;
            pf_packet.v_address = 0;
            pf_packet.full_v_addr = 0;
            //pf_packet.instr_id = LQ.entry[lq_index].instr_id;
            pf_packet.ip = 0;
            pf_packet.type = PREFETCH;
            //pf_packet.delta = delta;
            //pf_packet.depth = depth;
            //pf_packet.signature = signature;
            //pf_packet.confidence = confidence;
            pf_packet.event_cycle = current_core_cycle[cpu];

            int result = add_pq(&pf_packet);

            if (result > 0)
                pf_issued++;

            return 1;
        }
    }

    return 0;
}

void CACHE::va_translate_prefetches()
{
    // TEMPORARY SOLUTION: mark prefetches as translated after a fixed latency
    if (VAPQ.has_ready())
    {
        VAPQ.front().full_addr = vmem.va_to_pa(cpu, VAPQ.front().full_v_addr);
        VAPQ.front().address   = VAPQ.front().full_addr >> LOG2_BLOCK_SIZE;

        // move the translated prefetch over to the regular PQ
        int result = add_pq(&VAPQ.front());

        // remove the prefetch from the VAPQ
        if (result != -2)
            VAPQ.pop_front();
    }
}

int CACHE::add_pq(PACKET *packet)
{
    assert(packet->address != 0);
    PQ_ACCESS++;

    // check for the latest wirtebacks in the write queue
    champsim::delay_queue<PACKET>::iterator found_wq;
    if (cache_type == IS_L1D) {
        found_wq = std::find_if(WQ.begin(), WQ.end(), eq_full_addr<PACKET>(packet->full_addr));
    }
    else {
        found_wq = std::find_if(WQ.begin(), WQ.end(), eq_addr<PACKET>(packet->address));
    }

    if (found_wq != WQ.end()) {
        
        packet->data = found_wq->data;
        for (auto ret : packet->to_return)
            ret->return_data(packet);

        WQ_FORWARD++;
        return -1;
    }

    // check for duplicates in the PQ
    auto found = std::find_if(PQ.begin(), PQ.end(), eq_addr<PACKET>(packet->address));
    if (found != PQ.end())
    {
        found->fill_level = std::min(found->fill_level, packet->fill_level);
        packet_dep_merge(found->to_return, packet->to_return);

        PQ_MERGED++;
        return 0;
    }

    // check occupancy
    if (PQ.full()) {
        PQ_FULL++;

        DP ( if (warmup_complete[packet->cpu]) {
        cout << "[" << NAME << "] cannot process add_pq since it is full" << endl; });
        return -2; // cannot handle this request
    }

    // if there is no duplicate, add it to PQ
    if (warmup_complete[cpu])
        PQ.push_back(*packet);
    else
        PQ.push_back_ready(*packet);

    DP ( if (warmup_complete[packet->cpu]) {
            std::cout << "[" << NAME << "_PQ] " <<  __func__ << " instr_id: " << packet->instr_id << " address: " << std::hex << packet->address;
            std::cout << " full_addr: " << packet->full_addr << std::dec << " type: " << +packet->type << " occupancy: " << PQ.occupancy() << std::endl; })

    PQ_TO_CACHE++;
    return PQ.occupancy();
}

void CACHE::return_data(PACKET *packet)
{

    // check MSHR information
    auto mshr_entry = std::find_if(MSHR.begin(), MSHR.end(), eq_addr<PACKET>(packet->address));

    // sanity check
    if (mshr_entry == MSHR.end()) {
        std::cerr << "[" << NAME << "_MSHR] " << __func__ << " instr_id: " << packet->instr_id << " cannot find a matching entry!";
        std::cerr << " full_addr: " << std::hex << packet->full_addr;
        std::cerr << " address: " << packet->address << std::dec;
        std::cerr << " event: " << packet->event_cycle << " current: " << current_core_cycle[packet->cpu] << std::endl;
        assert(0);
    }

    // MSHR holds the most updated information about this request
    // no need to do memcpy
	
    mshr_entry->returned = COMPLETED;
    mshr_entry->data = packet->data;
    mshr_entry->pf_metadata = packet->pf_metadata;

    // ADD LATENCY
    if (warmup_complete[cpu])
    {
        if (mshr_entry->event_cycle < current_core_cycle[packet->cpu])
            mshr_entry->event_cycle = current_core_cycle[packet->cpu] + FILL_LATENCY;
        else
            mshr_entry->event_cycle += FILL_LATENCY;
    }
    else
    {
        mshr_entry->event_cycle = current_core_cycle[cpu];
    }

    DP (if (warmup_complete[packet->cpu]) {
            std::cout << "[" << NAME << "_MSHR] " <<  __func__ << " instr_id: " << mshr_entry->instr_id;
            std::cout << " address: " << std::hex << mshr_entry->address << " full_addr: " << mshr_entry->full_addr;
            std::cout << " data: " << mshr_entry->data << std::dec;
            std::cout << " index: " << std::distance(MSHR.begin(), mshr_entry) << " occupancy: " << get_occupancy(0,0);
            std::cout << " event: " << mshr_entry->event_cycle << " current: " << current_core_cycle[packet->cpu] << std::endl; });

    MSHR.sort(min_fill_index());
}

uint32_t CACHE::get_occupancy(uint8_t queue_type, uint64_t address)
{
    if (queue_type == 0)
        return std::count_if(MSHR.begin(), MSHR.end(), is_valid<PACKET>());
    else if (queue_type == 1)
        return RQ.occupancy();
    else if (queue_type == 2)
        return WQ.occupancy();
    else if (queue_type == 3)
        return PQ.occupancy();

    return 0;
}

uint32_t CACHE::get_size(uint8_t queue_type, uint64_t address)
{
    if (queue_type == 0)
        return MSHR_SIZE;
    else if (queue_type == 1)
        return RQ.size();
    else if (queue_type == 2)
        return WQ.size();
    else if (queue_type == 3)
        return PQ.size();

    return 0;
}

void CACHE::increment_WQ_FULL(uint64_t address)
{
    WQ_FULL++;
}
<|MERGE_RESOLUTION|>--- conflicted
+++ resolved
@@ -556,34 +556,6 @@
 {
     pf_requested++;
 
-<<<<<<< HEAD
-    if (!PQ.full()) {
-        if ((base_addr>>LOG2_PAGE_SIZE) == (pf_addr>>LOG2_PAGE_SIZE)) {
-            
-            PACKET pf_packet;
-            pf_packet.fill_level = pf_fill_level;
-	    pf_packet.pf_origin_level = fill_level;
-	    pf_packet.pf_metadata = prefetch_metadata;
-            pf_packet.cpu = cpu;
-            //pf_packet.data_index = LQ.entry[lq_index].data_index;
-            //pf_packet.lq_index = lq_index;
-            pf_packet.address = pf_addr >> LOG2_BLOCK_SIZE;
-            pf_packet.full_addr = pf_addr;
-            pf_packet.v_address = 0;
-            pf_packet.full_v_addr = 0;
-            //pf_packet.instr_id = LQ.entry[lq_index].instr_id;
-            pf_packet.ip = ip;
-            pf_packet.type = PREFETCH;
-            pf_packet.event_cycle = current_core_cycle[cpu];
-
-            int result = add_pq(&pf_packet);
-
-            if (result > 0)
-                pf_issued++;
-
-            return 1;
-        }
-=======
     PACKET pf_packet;
     pf_packet.fill_level = pf_fill_level;
     pf_packet.pf_origin_level = fill_level;
@@ -599,20 +571,24 @@
 
     if (virtual_prefetch)
     {
-        if (VAPQ.full())
-            return 0;
-        VAPQ.push_back(pf_packet);
+        if (!VAPQ.full())
+        {
+            VAPQ.push_back(pf_packet);
+            return 1;
+        }
     }
     else
     {
         int result = add_pq(&pf_packet);
-        if (result == -2)
-            return 0;
->>>>>>> 1c1b3cba
-    }
-
-    pf_issued++;
-    return 1;
+        if (result != -2)
+        {
+            if (result > 0)
+                pf_issued++;
+            return 1;
+        }
+    }
+
+    return 0;
 }
 
 int CACHE::kpc_prefetch_line(uint64_t base_addr, uint64_t pf_addr, int pf_fill_level, int delta, int depth, int signature, int confidence, uint32_t prefetch_metadata)
@@ -666,6 +642,9 @@
         // remove the prefetch from the VAPQ
         if (result != -2)
             VAPQ.pop_front();
+
+        if (result > 0)
+            pf_issued++;
     }
 }
 
