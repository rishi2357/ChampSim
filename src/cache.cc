--- conflicted
+++ resolved
@@ -697,10 +697,6 @@
     }
 
     // MSHR holds the most updated information about this request
-<<<<<<< HEAD
-=======
-    // no need to do memcpy
->>>>>>> 28663518
     mshr_entry->data = packet->data;
     mshr_entry->pf_metadata = packet->pf_metadata;
     mshr_entry->event_cycle = current_cycle + (warmup_complete[cpu] ? FILL_LATENCY : 0);
