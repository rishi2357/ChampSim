#include <algorithm>
#include <array>
#include <getopt.h>
#include <fstream>
#include <functional>
#include <iomanip>
#include <signal.h>
#include <string.h>
#include <vector>

#include "champsim_constants.h"
#include "dram_controller.h"
#include "ooo_cpu.h"
#include "operable.h"
#include "vmem.h"
#include "tracereader.h"

uint8_t warmup_complete[NUM_CPUS] = {},
        simulation_complete[NUM_CPUS] = {},
        all_warmup_complete = 0, 
        all_simulation_complete = 0,
        MAX_INSTR_DESTINATIONS = NUM_INSTR_DESTINATIONS,
        knob_cloudsuite = 0,
        knob_low_bandwidth = 0;

uint64_t warmup_instructions     = 1000000,
         simulation_instructions = 10000000,
         champsim_seed;

time_t start_time;

extern CACHE LLC;
extern MEMORY_CONTROLLER DRAM;
extern VirtualMemory vmem;
extern std::array<O3_CPU*, NUM_CPUS> ooo_cpu;
extern std::array<champsim::operable*, 7*NUM_CPUS+2> operables;

std::vector<tracereader*> traces;

void record_roi_stats(uint32_t cpu, CACHE *cache)
{
    for (uint32_t i=0; i<NUM_TYPES; i++) {
        cache->roi_access[cpu][i] = cache->sim_access[cpu][i];
        cache->roi_hit[cpu][i] = cache->sim_hit[cpu][i];
        cache->roi_miss[cpu][i] = cache->sim_miss[cpu][i];
    }
}

void print_roi_stats(uint32_t cpu, CACHE *cache)
{
    uint64_t TOTAL_ACCESS = 0, TOTAL_HIT = 0, TOTAL_MISS = 0;

    for (uint32_t i=0; i<NUM_TYPES; i++) {
        TOTAL_ACCESS += cache->roi_access[cpu][i];
        TOTAL_HIT += cache->roi_hit[cpu][i];
        TOTAL_MISS += cache->roi_miss[cpu][i];
    }

    cout << cache->NAME;
    cout << " TOTAL     ACCESS: " << setw(10) << TOTAL_ACCESS << "  HIT: " << setw(10) << TOTAL_HIT << "  MISS: " << setw(10) << TOTAL_MISS << endl;

    cout << cache->NAME;
    cout << " LOAD      ACCESS: " << setw(10) << cache->roi_access[cpu][0] << "  HIT: " << setw(10) << cache->roi_hit[cpu][0] << "  MISS: " << setw(10) << cache->roi_miss[cpu][0] << endl;

    cout << cache->NAME;
    cout << " RFO       ACCESS: " << setw(10) << cache->roi_access[cpu][1] << "  HIT: " << setw(10) << cache->roi_hit[cpu][1] << "  MISS: " << setw(10) << cache->roi_miss[cpu][1] << endl;

    cout << cache->NAME;
    cout << " PREFETCH  ACCESS: " << setw(10) << cache->roi_access[cpu][2] << "  HIT: " << setw(10) << cache->roi_hit[cpu][2] << "  MISS: " << setw(10) << cache->roi_miss[cpu][2] << endl;

    cout << cache->NAME;
    cout << " WRITEBACK ACCESS: " << setw(10) << cache->roi_access[cpu][3] << "  HIT: " << setw(10) << cache->roi_hit[cpu][3] << "  MISS: " << setw(10) << cache->roi_miss[cpu][3] << endl;

	cout << cache->NAME;
    cout << " TRANSLATION ACCESS: " << setw(10) << cache->roi_access[cpu][4] << "  HIT: " << setw(10) << cache->roi_hit[cpu][4] << "  MISS: " << setw(10) << cache->roi_miss[cpu][4] << endl;


    cout << cache->NAME;
    cout << " PREFETCH  REQUESTED: " << setw(10) << cache->pf_requested << "  ISSUED: " << setw(10) << cache->pf_issued;
    cout << "  USEFUL: " << setw(10) << cache->pf_useful << "  USELESS: " << setw(10) << cache->pf_useless << endl;

    cout << cache->NAME;
    cout << " AVERAGE MISS LATENCY: " << (1.0*(cache->total_miss_latency))/TOTAL_MISS << " cycles" << endl;
    //cout << " AVERAGE MISS LATENCY: " << (cache->total_miss_latency)/TOTAL_MISS << " cycles " << cache->total_miss_latency << "/" << TOTAL_MISS<< endl;
}

void print_sim_stats(uint32_t cpu, CACHE *cache)
{
    uint64_t TOTAL_ACCESS = 0, TOTAL_HIT = 0, TOTAL_MISS = 0;

    for (uint32_t i=0; i<NUM_TYPES; i++) {
        TOTAL_ACCESS += cache->sim_access[cpu][i];
        TOTAL_HIT += cache->sim_hit[cpu][i];
        TOTAL_MISS += cache->sim_miss[cpu][i];
    }

    cout << cache->NAME;
    cout << " TOTAL     ACCESS: " << setw(10) << TOTAL_ACCESS << "  HIT: " << setw(10) << TOTAL_HIT << "  MISS: " << setw(10) << TOTAL_MISS << endl;

    cout << cache->NAME;
    cout << " LOAD      ACCESS: " << setw(10) << cache->sim_access[cpu][0] << "  HIT: " << setw(10) << cache->sim_hit[cpu][0] << "  MISS: " << setw(10) << cache->sim_miss[cpu][0] << endl;

    cout << cache->NAME;
    cout << " RFO       ACCESS: " << setw(10) << cache->sim_access[cpu][1] << "  HIT: " << setw(10) << cache->sim_hit[cpu][1] << "  MISS: " << setw(10) << cache->sim_miss[cpu][1] << endl;

    cout << cache->NAME;
    cout << " PREFETCH  ACCESS: " << setw(10) << cache->sim_access[cpu][2] << "  HIT: " << setw(10) << cache->sim_hit[cpu][2] << "  MISS: " << setw(10) << cache->sim_miss[cpu][2] << endl;

    cout << cache->NAME;
    cout << " WRITEBACK ACCESS: " << setw(10) << cache->sim_access[cpu][3] << "  HIT: " << setw(10) << cache->sim_hit[cpu][3] << "  MISS: " << setw(10) << cache->sim_miss[cpu][3] << endl;
}

void print_branch_stats()
{
    for (uint32_t i=0; i<NUM_CPUS; i++) {
        cout << endl << "CPU " << i << " Branch Prediction Accuracy: ";
        cout << (100.0*(ooo_cpu[i]->num_branch - ooo_cpu[i]->branch_mispredictions)) / ooo_cpu[i]->num_branch;
        cout << "% MPKI: " << (1000.0*ooo_cpu[i]->branch_mispredictions)/(ooo_cpu[i]->num_retired - warmup_instructions);
	cout << " Average ROB Occupancy at Mispredict: " << (1.0*ooo_cpu[i]->total_rob_occupancy_at_branch_mispredict)/ooo_cpu[i]->branch_mispredictions << endl;

	/*
	cout << "Branch types" << endl;
	cout << "NOT_BRANCH: " << ooo_cpu[i]->total_branch_types[0] << " " << (100.0*ooo_cpu[i]->total_branch_types[0])/(ooo_cpu[i]->num_retired - ooo_cpu[i]->begin_sim_instr) << "%" << endl;
	cout << "BRANCH_DIRECT_JUMP: " << ooo_cpu[i]->total_branch_types[1] << " " << (100.0*ooo_cpu[i]->total_branch_types[1])/(ooo_cpu[i]->num_retired - ooo_cpu[i]->begin_sim_instr) << "%" << endl;
	cout << "BRANCH_INDIRECT: " << ooo_cpu[i]->total_branch_types[2] << " " << (100.0*ooo_cpu[i]->total_branch_types[2])/(ooo_cpu[i]->num_retired - ooo_cpu[i]->begin_sim_instr) << "%" << endl;
	cout << "BRANCH_CONDITIONAL: " << ooo_cpu[i]->total_branch_types[3] << " " << (100.0*ooo_cpu[i]->total_branch_types[3])/(ooo_cpu[i]->num_retired - ooo_cpu[i]->begin_sim_instr) << "%" << endl;
	cout << "BRANCH_DIRECT_CALL: " << ooo_cpu[i]->total_branch_types[4] << " " << (100.0*ooo_cpu[i]->total_branch_types[4])/(ooo_cpu[i]->num_retired - ooo_cpu[i]->begin_sim_instr) << "%" << endl;
	cout << "BRANCH_INDIRECT_CALL: " << ooo_cpu[i]->total_branch_types[5] << " " << (100.0*ooo_cpu[i]->total_branch_types[5])/(ooo_cpu[i]->num_retired - ooo_cpu[i]->begin_sim_instr) << "%" << endl;
	cout << "BRANCH_RETURN: " << ooo_cpu[i]->total_branch_types[6] << " " << (100.0*ooo_cpu[i]->total_branch_types[6])/(ooo_cpu[i]->num_retired - ooo_cpu[i]->begin_sim_instr) << "%" << endl;
	cout << "BRANCH_OTHER: " << ooo_cpu[i]->total_branch_types[7] << " " << (100.0*ooo_cpu[i]->total_branch_types[7])/(ooo_cpu[i]->num_retired - ooo_cpu[i]->begin_sim_instr) << "%" << endl << endl;
	*/

	cout << "Branch type MPKI" << endl;
	cout << "BRANCH_DIRECT_JUMP: " << (1000.0*ooo_cpu[i]->branch_type_misses[1]/(ooo_cpu[i]->num_retired - ooo_cpu[i]->begin_sim_instr)) << endl;
	cout << "BRANCH_INDIRECT: " << (1000.0*ooo_cpu[i]->branch_type_misses[2]/(ooo_cpu[i]->num_retired - ooo_cpu[i]->begin_sim_instr)) << endl;
	cout << "BRANCH_CONDITIONAL: " << (1000.0*ooo_cpu[i]->branch_type_misses[3]/(ooo_cpu[i]->num_retired - ooo_cpu[i]->begin_sim_instr)) << endl;
	cout << "BRANCH_DIRECT_CALL: " << (1000.0*ooo_cpu[i]->branch_type_misses[4]/(ooo_cpu[i]->num_retired - ooo_cpu[i]->begin_sim_instr)) << endl;
	cout << "BRANCH_INDIRECT_CALL: " << (1000.0*ooo_cpu[i]->branch_type_misses[5]/(ooo_cpu[i]->num_retired - ooo_cpu[i]->begin_sim_instr)) << endl;
	cout << "BRANCH_RETURN: " << (1000.0*ooo_cpu[i]->branch_type_misses[6]/(ooo_cpu[i]->num_retired - ooo_cpu[i]->begin_sim_instr)) << endl << endl;
    }
}

void print_dram_stats()
{
    uint64_t total_congested_cycle = 0;
    uint64_t total_congested_count = 0;
    for (uint32_t i=0; i<DRAM_CHANNELS; i++)
    {
        total_congested_cycle += DRAM.channels[i].dbus_cycle_congested;
        total_congested_count += DRAM.channels[i].dbus_count_congested;
    }

    std::cout << std::endl;
    std::cout << "DRAM Statistics" << std::endl;
    for (uint32_t i=0; i<DRAM_CHANNELS; i++) {
        std::cout << " CHANNEL " << i << std::endl;
        std::cout << " RQ ROW_BUFFER_HIT: " << std::setw(10) << DRAM.channels[i].RQ_ROW_BUFFER_HIT << "  ROW_BUFFER_MISS: " << std::setw(10) << DRAM.channels[i].RQ_ROW_BUFFER_MISS << std::endl;
        std::cout << " DBUS_CONGESTED: " << std::setw(10) << total_congested_count << std::endl;
        std::cout << " WQ ROW_BUFFER_HIT: " << std::setw(10) << DRAM.channels[i].WQ_ROW_BUFFER_HIT << "  ROW_BUFFER_MISS: " << std::setw(10) << DRAM.channels[i].WQ_ROW_BUFFER_MISS;
        std::cout << "  FULL: " << setw(10) << DRAM.channels[i].WQ_FULL << std::endl;
        std::cout << std::endl;
    }

    if (total_congested_count)
        cout << " AVG_CONGESTED_CYCLE: " << ((double)total_congested_cycle / total_congested_count) << endl;
    else
        cout << " AVG_CONGESTED_CYCLE: -" << endl;
}

void reset_cache_stats(uint32_t cpu, CACHE *cache)
{
    for (uint32_t i=0; i<NUM_TYPES; i++) {
        cache->sim_access[cpu][i] = 0;
        cache->sim_hit[cpu][i] = 0;
        cache->sim_miss[cpu][i] = 0;
    }

    cache->pf_requested = 0;
    cache->pf_issued = 0;
    cache->pf_useful = 0;
    cache->pf_useless = 0;
    cache->pf_fill = 0;


    cache->total_miss_latency = 0;

    cache->RQ_ACCESS = 0;
    cache->RQ_MERGED = 0;
    cache->RQ_TO_CACHE = 0;

    cache->WQ_ACCESS = 0;
    cache->WQ_MERGED = 0;
    cache->WQ_TO_CACHE = 0;
    cache->WQ_FORWARD = 0;
    cache->WQ_FULL = 0;
}

void finish_warmup()
{
    uint64_t elapsed_second = (uint64_t)(time(NULL) - start_time),
             elapsed_minute = elapsed_second / 60,
             elapsed_hour = elapsed_minute / 60;
    elapsed_minute -= elapsed_hour*60;
    elapsed_second -= (elapsed_hour*3600 + elapsed_minute*60);

    // reset core latency
    // note: since re-ordering he function calls in the main simulation loop, it's no longer necessary to add
    //       extra latency for scheduling and execution, unless you want these steps to take longer than 1 cycle.
    //PAGE_TABLE_LATENCY = 100;
    //SWAP_LATENCY = 100000;

    cout << endl;
    for (uint32_t i=0; i<NUM_CPUS; i++) {
        cout << "Warmup complete CPU " << i << " instructions: " << ooo_cpu[i]->num_retired << " cycles: " << ooo_cpu[i]->current_cycle;
        cout << " (Simulation time: " << elapsed_hour << " hr " << elapsed_minute << " min " << elapsed_second << " sec) " << endl;

        ooo_cpu[i]->begin_sim_cycle = ooo_cpu[i]->current_cycle; 
        ooo_cpu[i]->begin_sim_instr = ooo_cpu[i]->num_retired;

        // reset branch stats
        ooo_cpu[i]->num_branch = 0;
        ooo_cpu[i]->branch_mispredictions = 0;
	ooo_cpu[i]->total_rob_occupancy_at_branch_mispredict = 0;

	for(uint32_t j=0; j<8; j++)
	  {
	    ooo_cpu[i]->total_branch_types[j] = 0;
	    ooo_cpu[i]->branch_type_misses[j] = 0;
	  }
	
        reset_cache_stats(i, static_cast<CACHE*>(ooo_cpu[i]->L1I_bus.lower_level));
        reset_cache_stats(i, static_cast<CACHE*>(ooo_cpu[i]->L1D_bus.lower_level));
        reset_cache_stats(i, static_cast<CACHE*>(static_cast<CACHE*>(ooo_cpu[i]->L1D_bus.lower_level)->lower_level)); //L2C

        reset_cache_stats(i, static_cast<CACHE*>(ooo_cpu[i]->ITLB_bus.lower_level));
        reset_cache_stats(i, static_cast<CACHE*>(ooo_cpu[i]->DTLB_bus.lower_level));
        reset_cache_stats(i, static_cast<CACHE*>(static_cast<CACHE*>(ooo_cpu[i]->DTLB_bus.lower_level)->lower_level)); //L2C
        reset_cache_stats(i, &LLC);
    }
    cout << endl;

    // reset DRAM stats
    for (uint32_t i=0; i<DRAM_CHANNELS; i++) {
        DRAM.channels[i].WQ_ROW_BUFFER_HIT = 0;
        DRAM.channels[i].WQ_ROW_BUFFER_MISS = 0;
        DRAM.channels[i].RQ_ROW_BUFFER_HIT = 0;
        DRAM.channels[i].RQ_ROW_BUFFER_MISS = 0;
    }
}

void print_deadlock(uint32_t i)
{
<<<<<<< HEAD
    cout << "DEADLOCK! CPU " << i << " instr_id: " << ooo_cpu[i]->ROB.entry[ooo_cpu[i]->ROB.head].instr_id;
    cout << " translated: " << +ooo_cpu[i]->ROB.entry[ooo_cpu[i]->ROB.head].translated;
    cout << " fetched: " << +ooo_cpu[i]->ROB.entry[ooo_cpu[i]->ROB.head].fetched;
    cout << " scheduled: " << +ooo_cpu[i]->ROB.entry[ooo_cpu[i]->ROB.head].scheduled;
    cout << " executed: " << +ooo_cpu[i]->ROB.entry[ooo_cpu[i]->ROB.head].executed;
    cout << " is_memory: " << +ooo_cpu[i]->ROB.entry[ooo_cpu[i]->ROB.head].is_memory;
    cout << " event: " << ooo_cpu[i]->ROB.entry[ooo_cpu[i]->ROB.head].event_cycle;
    cout << " current: " << ooo_cpu[i]->current_cycle << endl;

    // print LQ entry
    cout << endl << "Load Queue Entry" << endl;
    for (uint32_t j=0; j<ooo_cpu[i]->LQ.SIZE; j++) {
        cout << "[LQ] entry: " << j << " instr_id: " << ooo_cpu[i]->LQ.entry[j].instr_id << " address: " << hex << ooo_cpu[i]->LQ.entry[j].physical_address << dec << " translated: " << +ooo_cpu[i]->LQ.entry[j].translated << " fetched: " << +ooo_cpu[i]->LQ.entry[i].fetched << endl;
=======
    cout << "DEADLOCK! CPU " << i << " instr_id: " << ooo_cpu[i].ROB.front().instr_id;
    cout << " translated: " << +ooo_cpu[i].ROB.front().translated;
    cout << " fetched: " << +ooo_cpu[i].ROB.front().fetched;
    cout << " scheduled: " << +ooo_cpu[i].ROB.front().scheduled;
    cout << " executed: " << +ooo_cpu[i].ROB.front().executed;
    cout << " is_memory: " << +ooo_cpu[i].ROB.front().is_memory;
    cout << " num_reg_dependent: " << +ooo_cpu[i].ROB.front().num_reg_dependent;
    cout << " event: " << ooo_cpu[i].ROB.front().event_cycle;
    cout << " current: " << current_core_cycle[i] << endl;

    // print LQ entry
    cout << endl << "Load Queue Entry" << endl;
    for (uint32_t j=0; j<LQ_SIZE; j++) {
        cout << "[LQ] entry: " << j << " instr_id: " << ooo_cpu[i].LQ[j].instr_id << " address: " << hex << ooo_cpu[i].LQ[j].physical_address << dec << " translated: " << +ooo_cpu[i].LQ[j].translated << " fetched: " << +ooo_cpu[i].LQ[i].fetched << endl;
>>>>>>> 44f10d1a
    }

    // print SQ entry
    cout << endl << "Store Queue Entry" << endl;
<<<<<<< HEAD
    for (uint32_t j=0; j<ooo_cpu[i]->SQ.SIZE; j++) {
        cout << "[SQ] entry: " << j << " instr_id: " << ooo_cpu[i]->SQ.entry[j].instr_id << " address: " << hex << ooo_cpu[i]->SQ.entry[j].physical_address << dec << " translated: " << +ooo_cpu[i]->SQ.entry[j].translated << " fetched: " << +ooo_cpu[i]->SQ.entry[i].fetched << endl;
=======
    for (uint32_t j=0; j<SQ_SIZE; j++) {
        cout << "[SQ] entry: " << j << " instr_id: " << ooo_cpu[i].SQ[j].instr_id << " address: " << hex << ooo_cpu[i].SQ[j].physical_address << dec << " translated: " << +ooo_cpu[i].SQ[j].translated << " fetched: " << +ooo_cpu[i].SQ[i].fetched << endl;
>>>>>>> 44f10d1a
    }

    // print L1D MSHR entry
    std::cout << std::endl << "L1D MSHR Entry" << std::endl;
    std::size_t j = 0;
    for (PACKET &entry : static_cast<CACHE*>(ooo_cpu[i]->L1D_bus.lower_level)->MSHR) {
        std::cout << "[L1D MSHR] entry: " << j << " instr_id: " << entry.instr_id;
        std::cout << " address: " << std::hex << entry.address << " full_addr: " << entry.full_addr << std::dec << " type: " << +entry.type;
        std::cout << " fill_level: " << entry.fill_level << " event_cycle: " << entry.event_cycle << std::endl;
        ++j;
    }

    assert(0);
}

void signal_handler(int signal) 
{
	cout << "Caught signal: " << signal << endl;
	exit(1);
}

void cpu_l1i_prefetcher_cache_operate(uint32_t cpu_num, uint64_t v_addr, uint8_t cache_hit, uint8_t prefetch_hit)
{
  ooo_cpu[cpu_num]->l1i_prefetcher_cache_operate(v_addr, cache_hit, prefetch_hit);
}

void cpu_l1i_prefetcher_cache_fill(uint32_t cpu_num, uint64_t addr, uint32_t set, uint32_t way, uint8_t prefetch, uint64_t evicted_addr)
{
  ooo_cpu[cpu_num]->l1i_prefetcher_cache_fill(addr, set, way, prefetch, evicted_addr);
}

int main(int argc, char** argv)
{
	// interrupt signal hanlder
	struct sigaction sigIntHandler;
	sigIntHandler.sa_handler = signal_handler;
	sigemptyset(&sigIntHandler.sa_mask);
	sigIntHandler.sa_flags = 0;
	sigaction(SIGINT, &sigIntHandler, NULL);

    cout << endl << "*** ChampSim Multicore Out-of-Order Simulator ***" << endl << endl;

    // initialize knobs
    uint8_t show_heartbeat = 1;

    uint32_t seed_number = 0;

    // check to see if knobs changed using getopt_long()
    int c;
    while (1) {
        static struct option long_options[] =
        {
            {"warmup_instructions", required_argument, 0, 'w'},
            {"simulation_instructions", required_argument, 0, 'i'},
            {"hide_heartbeat", no_argument, 0, 'h'},
            {"cloudsuite", no_argument, 0, 'c'},
            {"traces",  no_argument, 0, 't'},
            {0, 0, 0, 0}      
        };

        int option_index = 0;

        c = getopt_long_only(argc, argv, "wihsb", long_options, &option_index);

        // no more option characters
        if (c == -1)
            break;

        int traces_encountered = 0;

        switch(c) {
            case 'w':
                warmup_instructions = atol(optarg);
                break;
            case 'i':
                simulation_instructions = atol(optarg);
                break;
            case 'h':
                show_heartbeat = 0;
                break;
            case 'c':
                knob_cloudsuite = 1;
                MAX_INSTR_DESTINATIONS = NUM_INSTR_DESTINATIONS_SPARC;
                break;
            case 't':
                traces_encountered = 1;
                break;
            default:
                abort();
        }

        if (traces_encountered == 1)
            break;
    }

    // consequences of knobs
    cout << "Warmup Instructions: " << warmup_instructions << endl;
    cout << "Simulation Instructions: " << simulation_instructions << endl;
    //cout << "Scramble Loads: " << (knob_scramble_loads ? "ture" : "false") << endl;
    cout << "Number of CPUs: " << NUM_CPUS << endl;
    cout << "LLC sets: " << LLC.NUM_SET << endl;
    cout << "LLC ways: " << LLC.NUM_WAY << endl;
    std::cout << "Off-chip DRAM Size: " << (DRAM_CHANNELS*DRAM_RANKS*DRAM_BANKS*DRAM_ROWS*DRAM_ROW_SIZE/1024) << " MB Channels: " << DRAM_CHANNELS << " Width: " << 8*DRAM_CHANNEL_WIDTH << "-bit Data Rate: " << DRAM_IO_FREQ << " MT/s" << std::endl;

    // end consequence of knobs

    // search through the argv for "-traces"
    int found_traces = 0;
    std::cout << std::endl;
    for (int i=0; i<argc; i++) {
        if (found_traces)
        {
            std::cout << "CPU " << traces.size() << " runs " << argv[i] << std::endl;

            traces.push_back(get_tracereader(argv[i], i, knob_cloudsuite));

            char *pch[100];
            int count_str = 0;
            pch[0] = strtok (argv[i], " /,.-");
            while (pch[count_str] != NULL) {
                //printf ("%s %d\n", pch[count_str], count_str);
                count_str++;
                pch[count_str] = strtok (NULL, " /,.-");
            }

            //printf("max count_str: %d\n", count_str);
            //printf("application: %s\n", pch[count_str-3]);

            int j = 0;
            while (pch[count_str-3][j] != '\0') {
                seed_number += pch[count_str-3][j];
                //printf("%c %d %d\n", pch[count_str-3][j], j, seed_number);
                j++;
            }

            if (traces.size() > NUM_CPUS) {
                printf("\n*** Too many traces for the configured number of cores ***\n\n");
                assert(0);
            }
        }
        else if(strcmp(argv[i],"-traces") == 0) {
            found_traces = 1;
        }
    }

    if (traces.size() != NUM_CPUS) {
        printf("\n*** Not enough traces for the configured number of cores ***\n\n");
        assert(0);
    }
    // end trace file setup

    srand(seed_number);
    champsim_seed = seed_number;

    for (int i=0; i<NUM_CPUS; i++) {
        static_cast<CACHE*>(ooo_cpu.at(i)->L1I_bus.lower_level)->l1i_prefetcher_cache_operate = cpu_l1i_prefetcher_cache_operate;
        static_cast<CACHE*>(ooo_cpu.at(i)->L1I_bus.lower_level)->l1i_prefetcher_cache_fill = cpu_l1i_prefetcher_cache_fill;
    }

    // SHARED CACHE
    LLC.cache_type = IS_LLC;
    LLC.fill_level = FILL_LLC;

    using namespace std::placeholders;
    LLC.find_victim = std::bind(&CACHE::llc_find_victim, &LLC, _1, _2, _3, _4, _5, _6, _7);
    LLC.update_replacement_state = std::bind(&CACHE::llc_update_replacement_state, &LLC, _1, _2, _3, _4, _5, _6, _7, _8);
    LLC.replacement_final_stats = std::bind(&CACHE::lru_final_stats, &LLC);

    LLC.llc_initialize_replacement();
    LLC.llc_prefetcher_initialize();

    // simulation entry point
    start_time = time(NULL);
    while (std::any_of(std::begin(simulation_complete), std::end(simulation_complete), std::logical_not<uint8_t>())) {

        uint64_t elapsed_second = (uint64_t)(time(NULL) - start_time),
                 elapsed_minute = elapsed_second / 60,
                 elapsed_hour = elapsed_minute / 60;
        elapsed_minute -= elapsed_hour*60;
        elapsed_second -= (elapsed_hour*3600 + elapsed_minute*60);

        for (auto op : operables)
        {
            op->_operate();
        }
        std::sort(std::begin(operables), std::end(operables), champsim::by_next_operate());

        for (std::size_t i = 0; i < ooo_cpu.size(); ++i)
        {
            // read from trace
            while (ooo_cpu[i]->fetch_stall == 0 && ooo_cpu[i]->instrs_to_read_this_cycle > 0)
            {
                ooo_cpu[i]->init_instruction(traces[i]->get());
            }

            // heartbeat information
            if (show_heartbeat && (ooo_cpu[i]->num_retired >= ooo_cpu[i]->next_print_instruction)) {
                float cumulative_ipc;
                if (warmup_complete[i])
                    cumulative_ipc = (1.0*(ooo_cpu[i]->num_retired - ooo_cpu[i]->begin_sim_instr)) / (ooo_cpu[i]->current_cycle - ooo_cpu[i]->begin_sim_cycle);
                else
                    cumulative_ipc = (1.0*ooo_cpu[i]->num_retired) / ooo_cpu[i]->current_cycle;
                float heartbeat_ipc = (1.0*ooo_cpu[i]->num_retired - ooo_cpu[i]->last_sim_instr) / (ooo_cpu[i]->current_cycle - ooo_cpu[i]->last_sim_cycle);

                cout << "Heartbeat CPU " << i << " instructions: " << ooo_cpu[i]->num_retired << " cycles: " << ooo_cpu[i]->current_cycle;
                cout << " heartbeat IPC: " << heartbeat_ipc << " cumulative IPC: " << cumulative_ipc; 
                cout << " (Simulation time: " << elapsed_hour << " hr " << elapsed_minute << " min " << elapsed_second << " sec) " << endl;
                ooo_cpu[i]->next_print_instruction += STAT_PRINTING_PERIOD;

                ooo_cpu[i]->last_sim_instr = ooo_cpu[i]->num_retired;
                ooo_cpu[i]->last_sim_cycle = ooo_cpu[i]->current_cycle;
            }

<<<<<<< HEAD
=======
            // check for deadlock
            if (!ooo_cpu[i].ROB.empty() && (ooo_cpu[i].ROB.front().event_cycle + DEADLOCK_CYCLE) <= current_core_cycle[i])
                print_deadlock(i);

>>>>>>> 44f10d1a
            // check for warmup
            // warmup complete
            if ((warmup_complete[i] == 0) && (ooo_cpu[i]->num_retired > warmup_instructions)) {
                warmup_complete[i] = 1;
                all_warmup_complete++;
            }
            if (all_warmup_complete == NUM_CPUS) { // this part is called only once when all cores are warmed up
                all_warmup_complete++;
                finish_warmup();
            }

            // simulation complete
            if ((all_warmup_complete > NUM_CPUS) && (simulation_complete[i] == 0) && (ooo_cpu[i]->num_retired >= (ooo_cpu[i]->begin_sim_instr + simulation_instructions))) {
                simulation_complete[i] = 1;
                ooo_cpu[i]->finish_sim_instr = ooo_cpu[i]->num_retired - ooo_cpu[i]->begin_sim_instr;
                ooo_cpu[i]->finish_sim_cycle = ooo_cpu[i]->current_cycle - ooo_cpu[i]->begin_sim_cycle;

                cout << "Finished CPU " << i << " instructions: " << ooo_cpu[i]->finish_sim_instr << " cycles: " << ooo_cpu[i]->finish_sim_cycle;
                cout << " cumulative IPC: " << ((float) ooo_cpu[i]->finish_sim_instr / ooo_cpu[i]->finish_sim_cycle);
                cout << " (Simulation time: " << elapsed_hour << " hr " << elapsed_minute << " min " << elapsed_second << " sec) " << endl;

                record_roi_stats(i, static_cast<CACHE*>(ooo_cpu[i]->L1D_bus.lower_level));
                record_roi_stats(i, static_cast<CACHE*>(ooo_cpu[i]->L1I_bus.lower_level));
                record_roi_stats(i, static_cast<CACHE*>(static_cast<CACHE*>(ooo_cpu[i]->L1D_bus.lower_level)->lower_level));
                record_roi_stats(i, &LLC);

                record_roi_stats(i, static_cast<CACHE*>(ooo_cpu[i]->DTLB_bus.lower_level));
                record_roi_stats(i, static_cast<CACHE*>(ooo_cpu[i]->ITLB_bus.lower_level));
                record_roi_stats(i, static_cast<CACHE*>(static_cast<CACHE*>(ooo_cpu[i]->DTLB_bus.lower_level)->lower_level));
            }
        }
    }

    uint64_t elapsed_second = (uint64_t)(time(NULL) - start_time),
             elapsed_minute = elapsed_second / 60,
             elapsed_hour = elapsed_minute / 60;
    elapsed_minute -= elapsed_hour*60;
    elapsed_second -= (elapsed_hour*3600 + elapsed_minute*60);
    
    cout << endl << "ChampSim completed all CPUs" << endl;
    if (NUM_CPUS > 1) {
        cout << endl << "Total Simulation Statistics (not including warmup)" << endl;
        for (uint32_t i=0; i<NUM_CPUS; i++) {
            cout << endl << "CPU " << i << " cumulative IPC: " << (float) (ooo_cpu[i]->num_retired - ooo_cpu[i]->begin_sim_instr) / (ooo_cpu[i]->current_cycle - ooo_cpu[i]->begin_sim_cycle); 
            cout << " instructions: " << ooo_cpu[i]->num_retired - ooo_cpu[i]->begin_sim_instr << " cycles: " << ooo_cpu[i]->current_cycle - ooo_cpu[i]->begin_sim_cycle << endl;
#ifndef CRC2_COMPILE
            print_sim_stats(i, static_cast<CACHE*>(ooo_cpu[i]->L1D_bus.lower_level));
            print_sim_stats(i, static_cast<CACHE*>(ooo_cpu[i]->L1I_bus.lower_level));
            print_sim_stats(i, static_cast<CACHE*>(static_cast<CACHE*>(ooo_cpu[i]->L1D_bus.lower_level)->lower_level));
	    ooo_cpu[i]->l1i_prefetcher_final_stats();
            static_cast<CACHE*>(ooo_cpu[i]->L1D_bus.lower_level)->l1d_prefetcher_final_stats();
	    static_cast<CACHE*>(static_cast<CACHE*>(ooo_cpu[i]->L1D_bus.lower_level)->lower_level)->l2c_prefetcher_final_stats();
#endif
            print_sim_stats(i, &LLC);
        }
        LLC.llc_prefetcher_final_stats();
    }

    cout << endl << "Region of Interest Statistics" << endl;
    for (uint32_t i=0; i<NUM_CPUS; i++) {
        cout << endl << "CPU " << i << " cumulative IPC: " << ((float) ooo_cpu[i]->finish_sim_instr / ooo_cpu[i]->finish_sim_cycle); 
        cout << " instructions: " << ooo_cpu[i]->finish_sim_instr << " cycles: " << ooo_cpu[i]->finish_sim_cycle << endl;
#ifndef CRC2_COMPILE
        print_roi_stats(i, static_cast<CACHE*>(ooo_cpu[i]->L1D_bus.lower_level));
        print_roi_stats(i, static_cast<CACHE*>(ooo_cpu[i]->L1I_bus.lower_level));
        print_roi_stats(i, static_cast<CACHE*>(static_cast<CACHE*>(ooo_cpu[i]->L1D_bus.lower_level)->lower_level));

        print_roi_stats(i, static_cast<CACHE*>(ooo_cpu[i]->DTLB_bus.lower_level));
        print_roi_stats(i, static_cast<CACHE*>(ooo_cpu[i]->ITLB_bus.lower_level));
        print_roi_stats(i, static_cast<CACHE*>(static_cast<CACHE*>(ooo_cpu[i]->DTLB_bus.lower_level)->lower_level));
#endif
        print_roi_stats(i, &LLC);
        //cout << "Major fault: " << major_fault[i] << " Minor fault: " << minor_fault[i] << endl;
    }

    for (uint32_t i=0; i<NUM_CPUS; i++) {
        ooo_cpu[i]->l1i_prefetcher_final_stats();
        static_cast<CACHE*>(ooo_cpu[i]->L1D_bus.lower_level)->l1d_prefetcher_final_stats();
        static_cast<CACHE*>(static_cast<CACHE*>(ooo_cpu[i]->L1D_bus.lower_level)->lower_level)->l2c_prefetcher_final_stats();
    }

    LLC.llc_prefetcher_final_stats();

#ifndef CRC2_COMPILE
    LLC.llc_replacement_final_stats();
    print_dram_stats();
    print_branch_stats();
#endif

    return 0;
}<|MERGE_RESOLUTION|>--- conflicted
+++ resolved
@@ -250,47 +250,28 @@
 
 void print_deadlock(uint32_t i)
 {
-<<<<<<< HEAD
-    cout << "DEADLOCK! CPU " << i << " instr_id: " << ooo_cpu[i]->ROB.entry[ooo_cpu[i]->ROB.head].instr_id;
-    cout << " translated: " << +ooo_cpu[i]->ROB.entry[ooo_cpu[i]->ROB.head].translated;
-    cout << " fetched: " << +ooo_cpu[i]->ROB.entry[ooo_cpu[i]->ROB.head].fetched;
-    cout << " scheduled: " << +ooo_cpu[i]->ROB.entry[ooo_cpu[i]->ROB.head].scheduled;
-    cout << " executed: " << +ooo_cpu[i]->ROB.entry[ooo_cpu[i]->ROB.head].executed;
-    cout << " is_memory: " << +ooo_cpu[i]->ROB.entry[ooo_cpu[i]->ROB.head].is_memory;
-    cout << " event: " << ooo_cpu[i]->ROB.entry[ooo_cpu[i]->ROB.head].event_cycle;
+    cout << "DEADLOCK! CPU " << i << " instr_id: " << ooo_cpu[i]->ROB.front().instr_id;
+    cout << " translated: " << +ooo_cpu[i]->ROB.front().translated;
+    cout << " fetched: " << +ooo_cpu[i]->ROB.front().fetched;
+    cout << " scheduled: " << +ooo_cpu[i]->ROB.front().scheduled;
+    cout << " executed: " << +ooo_cpu[i]->ROB.front().executed;
+    cout << " is_memory: " << +ooo_cpu[i]->ROB.front().is_memory;
+    cout << " num_reg_dependent: " << +ooo_cpu[i]->ROB.front().num_reg_dependent;
+    cout << " event: " << ooo_cpu[i]->ROB.front().event_cycle;
     cout << " current: " << ooo_cpu[i]->current_cycle << endl;
 
     // print LQ entry
-    cout << endl << "Load Queue Entry" << endl;
-    for (uint32_t j=0; j<ooo_cpu[i]->LQ.SIZE; j++) {
-        cout << "[LQ] entry: " << j << " instr_id: " << ooo_cpu[i]->LQ.entry[j].instr_id << " address: " << hex << ooo_cpu[i]->LQ.entry[j].physical_address << dec << " translated: " << +ooo_cpu[i]->LQ.entry[j].translated << " fetched: " << +ooo_cpu[i]->LQ.entry[i].fetched << endl;
-=======
-    cout << "DEADLOCK! CPU " << i << " instr_id: " << ooo_cpu[i].ROB.front().instr_id;
-    cout << " translated: " << +ooo_cpu[i].ROB.front().translated;
-    cout << " fetched: " << +ooo_cpu[i].ROB.front().fetched;
-    cout << " scheduled: " << +ooo_cpu[i].ROB.front().scheduled;
-    cout << " executed: " << +ooo_cpu[i].ROB.front().executed;
-    cout << " is_memory: " << +ooo_cpu[i].ROB.front().is_memory;
-    cout << " num_reg_dependent: " << +ooo_cpu[i].ROB.front().num_reg_dependent;
-    cout << " event: " << ooo_cpu[i].ROB.front().event_cycle;
-    cout << " current: " << current_core_cycle[i] << endl;
-
-    // print LQ entry
-    cout << endl << "Load Queue Entry" << endl;
-    for (uint32_t j=0; j<LQ_SIZE; j++) {
-        cout << "[LQ] entry: " << j << " instr_id: " << ooo_cpu[i].LQ[j].instr_id << " address: " << hex << ooo_cpu[i].LQ[j].physical_address << dec << " translated: " << +ooo_cpu[i].LQ[j].translated << " fetched: " << +ooo_cpu[i].LQ[i].fetched << endl;
->>>>>>> 44f10d1a
+    std::cout << std::endl << "Load Queue Entry" << std::endl;
+    for (auto lq_it = std::begin(ooo_cpu[i]->LQ); lq_it != std::end(ooo_cpu[i]->LQ); ++lq_it)
+    {
+        std::cout << "[LQ] entry: " << std::distance(std::begin(ooo_cpu[i]->LQ), lq_it) << " instr_id: " << lq_it->instr_id << " address: " << std::hex << lq_it->physical_address << std::dec << " translated: " << +lq_it->translated << " fetched: " << +lq_it->fetched << std::endl;
     }
 
     // print SQ entry
-    cout << endl << "Store Queue Entry" << endl;
-<<<<<<< HEAD
-    for (uint32_t j=0; j<ooo_cpu[i]->SQ.SIZE; j++) {
-        cout << "[SQ] entry: " << j << " instr_id: " << ooo_cpu[i]->SQ.entry[j].instr_id << " address: " << hex << ooo_cpu[i]->SQ.entry[j].physical_address << dec << " translated: " << +ooo_cpu[i]->SQ.entry[j].translated << " fetched: " << +ooo_cpu[i]->SQ.entry[i].fetched << endl;
-=======
-    for (uint32_t j=0; j<SQ_SIZE; j++) {
-        cout << "[SQ] entry: " << j << " instr_id: " << ooo_cpu[i].SQ[j].instr_id << " address: " << hex << ooo_cpu[i].SQ[j].physical_address << dec << " translated: " << +ooo_cpu[i].SQ[j].translated << " fetched: " << +ooo_cpu[i].SQ[i].fetched << endl;
->>>>>>> 44f10d1a
+    std::cout << std::endl << "Store Queue Entry" << std::endl;
+    for (auto sq_it = std::begin(ooo_cpu[i]->SQ); sq_it != std::end(ooo_cpu[i]->SQ); ++sq_it)
+    {
+        std::cout << "[SQ] entry: " << std::distance(std::begin(ooo_cpu[i]->SQ), sq_it) << " instr_id: " << sq_it->instr_id << " address: " << std::hex << sq_it->physical_address << std::dec << " translated: " << +sq_it->translated << " fetched: " << +sq_it->fetched << std::endl;
     }
 
     // print L1D MSHR entry
@@ -504,13 +485,6 @@
                 ooo_cpu[i]->last_sim_cycle = ooo_cpu[i]->current_cycle;
             }
 
-<<<<<<< HEAD
-=======
-            // check for deadlock
-            if (!ooo_cpu[i].ROB.empty() && (ooo_cpu[i].ROB.front().event_cycle + DEADLOCK_CYCLE) <= current_core_cycle[i])
-                print_deadlock(i);
-
->>>>>>> 44f10d1a
             // check for warmup
             // warmup complete
             if ((warmup_complete[i] == 0) && (ooo_cpu[i]->num_retired > warmup_instructions)) {
