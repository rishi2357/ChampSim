--- conflicted
+++ resolved
@@ -57,64 +57,35 @@
         TOTAL_MISS += cache->roi_miss[cpu][i];
     }
 
-<<<<<<< HEAD
-    std::cout << cache->NAME;
-    std::cout << " TOTAL     ACCESS: " << std::setw(10) << TOTAL_ACCESS << "  HIT: " << std::setw(10) << TOTAL_HIT << "  MISS: " << std::setw(10) << TOTAL_MISS << std::endl;
-
-    std::cout << cache->NAME;
-    std::cout << " LOAD      ACCESS: " << std::setw(10) << cache->roi_access[cpu][0] << "  HIT: " << std::setw(10) << cache->roi_hit[cpu][0] << "  MISS: " << std::setw(10) << cache->roi_miss[cpu][0] << std::endl;
-
-    std::cout << cache->NAME;
-    std::cout << " RFO       ACCESS: " << std::setw(10) << cache->roi_access[cpu][1] << "  HIT: " << std::setw(10) << cache->roi_hit[cpu][1] << "  MISS: " << std::setw(10) << cache->roi_miss[cpu][1] << std::endl;
-
-    std::cout << cache->NAME;
-    std::cout << " PREFETCH  ACCESS: " << std::setw(10) << cache->roi_access[cpu][2] << "  HIT: " << std::setw(10) << cache->roi_hit[cpu][2] << "  MISS: " << std::setw(10) << cache->roi_miss[cpu][2] << std::endl;
-
-    std::cout << cache->NAME;
-    std::cout << " WRITEBACK ACCESS: " << std::setw(10) << cache->roi_access[cpu][3] << "  HIT: " << std::setw(10) << cache->roi_hit[cpu][3] << "  MISS: " << std::setw(10) << cache->roi_miss[cpu][3] << std::endl;
-
-    std::cout << cache->NAME;
-    std::cout << " TRANSLATION ACCESS: " << std::setw(10) << cache->roi_access[cpu][4] << "  HIT: " << std::setw(10) << cache->roi_hit[cpu][4] << "  MISS: " << std::setw(10) << cache->roi_miss[cpu][4] << std::endl;
-
-
-    std::cout << cache->NAME;
-    std::cout << " PREFETCH  REQUESTED: " << std::setw(10) << cache->pf_requested << "  ISSUED: " << std::setw(10) << cache->pf_issued;
-    std::cout << "  USEFUL: " << std::setw(10) << cache->pf_useful << "  USELESS: " << std::setw(10) << cache->pf_useless << std::endl;
-
-    std::cout << cache->NAME;
-    std::cout << " AVERAGE MISS LATENCY: " << (1.0*(cache->total_miss_latency))/TOTAL_MISS << " cycles" << std::endl;
-    //std::cout << " AVERAGE MISS LATENCY: " << (cache->total_miss_latency)/TOTAL_MISS << " cycles " << cache->total_miss_latency << "/" << TOTAL_MISS<< std::endl;
-=======
     if (TOTAL_ACCESS > 0)
     {
-        cout << cache->NAME;
-        cout << " TOTAL     ACCESS: " << setw(10) << TOTAL_ACCESS << "  HIT: " << setw(10) << TOTAL_HIT << "  MISS: " << setw(10) << TOTAL_MISS << endl;
-
-        cout << cache->NAME;
-        cout << " LOAD      ACCESS: " << setw(10) << cache->roi_access[cpu][0] << "  HIT: " << setw(10) << cache->roi_hit[cpu][0] << "  MISS: " << setw(10) << cache->roi_miss[cpu][0] << endl;
-
-        cout << cache->NAME;
-        cout << " RFO       ACCESS: " << setw(10) << cache->roi_access[cpu][1] << "  HIT: " << setw(10) << cache->roi_hit[cpu][1] << "  MISS: " << setw(10) << cache->roi_miss[cpu][1] << endl;
-
-        cout << cache->NAME;
-        cout << " PREFETCH  ACCESS: " << setw(10) << cache->roi_access[cpu][2] << "  HIT: " << setw(10) << cache->roi_hit[cpu][2] << "  MISS: " << setw(10) << cache->roi_miss[cpu][2] << endl;
-
-        cout << cache->NAME;
-        cout << " WRITEBACK ACCESS: " << setw(10) << cache->roi_access[cpu][3] << "  HIT: " << setw(10) << cache->roi_hit[cpu][3] << "  MISS: " << setw(10) << cache->roi_miss[cpu][3] << endl;
-
-        cout << cache->NAME;
-        cout << " TRANSLATION ACCESS: " << setw(10) << cache->roi_access[cpu][4] << "  HIT: " << setw(10) << cache->roi_hit[cpu][4] << "  MISS: " << setw(10) << cache->roi_miss[cpu][4] << endl;
-
-
-        cout << cache->NAME;
-        cout << " PREFETCH  REQUESTED: " << setw(10) << cache->pf_requested << "  ISSUED: " << setw(10) << cache->pf_issued;
-        cout << "  USEFUL: " << setw(10) << cache->pf_useful << "  USELESS: " << setw(10) << cache->pf_useless << endl;
-
-        cout << cache->NAME;
-        cout << " AVERAGE MISS LATENCY: " << (1.0*(cache->total_miss_latency))/TOTAL_MISS << " cycles" << endl;
-        //cout << " AVERAGE MISS LATENCY: " << (cache->total_miss_latency)/TOTAL_MISS << " cycles " << cache->total_miss_latency << "/" << TOTAL_MISS<< endl;
-    }
->>>>>>> d79000bd
+        std::cout << cache->NAME;
+        std::cout << " TOTAL     ACCESS: " << std::setw(10) << TOTAL_ACCESS << "  HIT: " << std::setw(10) << TOTAL_HIT << "  MISS: " << std::setw(10) << TOTAL_MISS << std::endl;
+
+        std::cout << cache->NAME;
+        std::cout << " LOAD      ACCESS: " << std::setw(10) << cache->roi_access[cpu][0] << "  HIT: " << std::setw(10) << cache->roi_hit[cpu][0] << "  MISS: " << std::setw(10) << cache->roi_miss[cpu][0] << std::endl;
+
+        std::cout << cache->NAME;
+        std::cout << " RFO       ACCESS: " << std::setw(10) << cache->roi_access[cpu][1] << "  HIT: " << std::setw(10) << cache->roi_hit[cpu][1] << "  MISS: " << std::setw(10) << cache->roi_miss[cpu][1] << std::endl;
+
+        std::cout << cache->NAME;
+        std::cout << " PREFETCH  ACCESS: " << std::setw(10) << cache->roi_access[cpu][2] << "  HIT: " << std::setw(10) << cache->roi_hit[cpu][2] << "  MISS: " << std::setw(10) << cache->roi_miss[cpu][2] << std::endl;
+
+        std::cout << cache->NAME;
+        std::cout << " WRITEBACK ACCESS: " << std::setw(10) << cache->roi_access[cpu][3] << "  HIT: " << std::setw(10) << cache->roi_hit[cpu][3] << "  MISS: " << std::setw(10) << cache->roi_miss[cpu][3] << std::endl;
+
+        std::cout << cache->NAME;
+        std::cout << " TRANSLATION ACCESS: " << std::setw(10) << cache->roi_access[cpu][4] << "  HIT: " << std::setw(10) << cache->roi_hit[cpu][4] << "  MISS: " << std::setw(10) << cache->roi_miss[cpu][4] << std::endl;
+
+
+        std::cout << cache->NAME;
+        std::cout << " PREFETCH  REQUESTED: " << std::setw(10) << cache->pf_requested << "  ISSUED: " << std::setw(10) << cache->pf_issued;
+        std::cout << "  USEFUL: " << std::setw(10) << cache->pf_useful << "  USELESS: " << std::setw(10) << cache->pf_useless << std::endl;
+
+        std::cout << cache->NAME;
+        std::cout << " AVERAGE MISS LATENCY: " << (1.0*(cache->total_miss_latency))/TOTAL_MISS << " cycles" << std::endl;
+        //std::cout << " AVERAGE MISS LATENCY: " << (cache->total_miss_latency)/TOTAL_MISS << " cycles " << cache->total_miss_latency << "/" << TOTAL_MISS<< std::endl;
+    }
 }
 
 void print_sim_stats(uint32_t cpu, CACHE *cache)
@@ -127,40 +98,23 @@
         TOTAL_MISS += cache->sim_miss[cpu][i];
     }
 
-<<<<<<< HEAD
-    std::cout << cache->NAME;
-    std::cout << " TOTAL     ACCESS: " << std::setw(10) << TOTAL_ACCESS << "  HIT: " << std::setw(10) << TOTAL_HIT << "  MISS: " << std::setw(10) << TOTAL_MISS << std::endl;
-
-    std::cout << cache->NAME;
-    std::cout << " LOAD      ACCESS: " << std::setw(10) << cache->sim_access[cpu][0] << "  HIT: " << std::setw(10) << cache->sim_hit[cpu][0] << "  MISS: " << std::setw(10) << cache->sim_miss[cpu][0] << std::endl;
-
-    std::cout << cache->NAME;
-    std::cout << " RFO       ACCESS: " << std::setw(10) << cache->sim_access[cpu][1] << "  HIT: " << std::setw(10) << cache->sim_hit[cpu][1] << "  MISS: " << std::setw(10) << cache->sim_miss[cpu][1] << std::endl;
-
-    std::cout << cache->NAME;
-    std::cout << " PREFETCH  ACCESS: " << std::setw(10) << cache->sim_access[cpu][2] << "  HIT: " << std::setw(10) << cache->sim_hit[cpu][2] << "  MISS: " << std::setw(10) << cache->sim_miss[cpu][2] << std::endl;
-
-    std::cout << cache->NAME;
-    std::cout << " WRITEBACK ACCESS: " << std::setw(10) << cache->sim_access[cpu][3] << "  HIT: " << std::setw(10) << cache->sim_hit[cpu][3] << "  MISS: " << std::setw(10) << cache->sim_miss[cpu][3] << std::endl;
-=======
     if (TOTAL_ACCESS > 0)
     {
-        cout << cache->NAME;
-        cout << " TOTAL     ACCESS: " << setw(10) << TOTAL_ACCESS << "  HIT: " << setw(10) << TOTAL_HIT << "  MISS: " << setw(10) << TOTAL_MISS << endl;
-
-        cout << cache->NAME;
-        cout << " LOAD      ACCESS: " << setw(10) << cache->sim_access[cpu][0] << "  HIT: " << setw(10) << cache->sim_hit[cpu][0] << "  MISS: " << setw(10) << cache->sim_miss[cpu][0] << endl;
-
-        cout << cache->NAME;
-        cout << " RFO       ACCESS: " << setw(10) << cache->sim_access[cpu][1] << "  HIT: " << setw(10) << cache->sim_hit[cpu][1] << "  MISS: " << setw(10) << cache->sim_miss[cpu][1] << endl;
-
-        cout << cache->NAME;
-        cout << " PREFETCH  ACCESS: " << setw(10) << cache->sim_access[cpu][2] << "  HIT: " << setw(10) << cache->sim_hit[cpu][2] << "  MISS: " << setw(10) << cache->sim_miss[cpu][2] << endl;
-
-        cout << cache->NAME;
-        cout << " WRITEBACK ACCESS: " << setw(10) << cache->sim_access[cpu][3] << "  HIT: " << setw(10) << cache->sim_hit[cpu][3] << "  MISS: " << setw(10) << cache->sim_miss[cpu][3] << endl;
-    }
->>>>>>> d79000bd
+        std::cout << cache->NAME;
+        std::cout << " TOTAL     ACCESS: " << std::setw(10) << TOTAL_ACCESS << "  HIT: " << std::setw(10) << TOTAL_HIT << "  MISS: " << std::setw(10) << TOTAL_MISS << std::endl;
+
+        std::cout << cache->NAME;
+        std::cout << " LOAD      ACCESS: " << std::setw(10) << cache->sim_access[cpu][0] << "  HIT: " << std::setw(10) << cache->sim_hit[cpu][0] << "  MISS: " << std::setw(10) << cache->sim_miss[cpu][0] << std::endl;
+
+        std::cout << cache->NAME;
+        std::cout << " RFO       ACCESS: " << std::setw(10) << cache->sim_access[cpu][1] << "  HIT: " << std::setw(10) << cache->sim_hit[cpu][1] << "  MISS: " << std::setw(10) << cache->sim_miss[cpu][1] << std::endl;
+
+        std::cout << cache->NAME;
+        std::cout << " PREFETCH  ACCESS: " << std::setw(10) << cache->sim_access[cpu][2] << "  HIT: " << std::setw(10) << cache->sim_hit[cpu][2] << "  MISS: " << std::setw(10) << cache->sim_miss[cpu][2] << std::endl;
+
+        std::cout << cache->NAME;
+        std::cout << " WRITEBACK ACCESS: " << std::setw(10) << cache->sim_access[cpu][3] << "  HIT: " << std::setw(10) << cache->sim_hit[cpu][3] << "  MISS: " << std::setw(10) << cache->sim_miss[cpu][3] << std::endl;
+    }
 }
 
 void print_branch_stats()
@@ -295,48 +249,6 @@
     }
 }
 
-<<<<<<< HEAD
-void print_deadlock(uint32_t i)
-{
-    std::cout << "DEADLOCK! CPU " << i << " instr_id: " << ooo_cpu[i]->ROB.front().instr_id;
-    std::cout << " translated: " << +ooo_cpu[i]->ROB.front().translated;
-    std::cout << " fetched: " << +ooo_cpu[i]->ROB.front().fetched;
-    std::cout << " scheduled: " << +ooo_cpu[i]->ROB.front().scheduled;
-    std::cout << " executed: " << +ooo_cpu[i]->ROB.front().executed;
-    std::cout << " is_memory: " << +ooo_cpu[i]->ROB.front().is_memory;
-    std::cout << " num_reg_dependent: " << +ooo_cpu[i]->ROB.front().num_reg_dependent;
-    std::cout << " event: " << ooo_cpu[i]->ROB.front().event_cycle;
-    std::cout << " current: " << ooo_cpu[i]->current_cycle << std::endl;
-
-    // print LQ entry
-    std::cout << std::endl << "Load Queue Entry" << std::endl;
-    for (auto lq_it = std::begin(ooo_cpu[i]->LQ); lq_it != std::end(ooo_cpu[i]->LQ); ++lq_it)
-    {
-        std::cout << "[LQ] entry: " << std::distance(std::begin(ooo_cpu[i]->LQ), lq_it) << " instr_id: " << lq_it->instr_id << " address: " << std::hex << lq_it->physical_address << std::dec << " translated: " << +lq_it->translated << " fetched: " << +lq_it->fetched << std::endl;
-    }
-
-    // print SQ entry
-    std::cout << std::endl << "Store Queue Entry" << std::endl;
-    for (auto sq_it = std::begin(ooo_cpu[i]->SQ); sq_it != std::end(ooo_cpu[i]->SQ); ++sq_it)
-    {
-        std::cout << "[SQ] entry: " << std::distance(std::begin(ooo_cpu[i]->SQ), sq_it) << " instr_id: " << sq_it->instr_id << " address: " << std::hex << sq_it->physical_address << std::dec << " translated: " << +sq_it->translated << " fetched: " << +sq_it->fetched << std::endl;
-    }
-
-    // print L1D MSHR entry
-    std::cout << std::endl << "L1D MSHR Entry" << std::endl;
-    std::size_t j = 0;
-    for (PACKET &entry : static_cast<CACHE*>(ooo_cpu[i]->L1D_bus.lower_level)->MSHR) {
-        std::cout << "[L1D MSHR] entry: " << j << " instr_id: " << entry.instr_id;
-        std::cout << " address: " << std::hex << entry.address << " full_addr: " << entry.full_addr << std::dec << " type: " << +entry.type;
-        std::cout << " fill_level: " << entry.fill_level << " event_cycle: " << entry.event_cycle << std::endl;
-        ++j;
-    }
-
-    assert(0);
-}
-
-=======
->>>>>>> d79000bd
 void signal_handler(int signal) 
 {
     std::cout << "Caught signal: " << signal << std::endl;
@@ -408,23 +320,10 @@
     }
 
     // consequences of knobs
-<<<<<<< HEAD
     std::cout << "Warmup Instructions: " << warmup_instructions << std::endl;
     std::cout << "Simulation Instructions: " << simulation_instructions << std::endl;
-    //std::cout << "Scramble Loads: " << (knob_scramble_loads ? "ture" : "false") << std::endl;
     std::cout << "Number of CPUs: " << NUM_CPUS << std::endl;
-    std::cout << "LLC sets: " << LLC.NUM_SET << std::endl;
-    std::cout << "LLC ways: " << LLC.NUM_WAY << std::endl;
-=======
-    cout << "Warmup Instructions: " << warmup_instructions << endl;
-    cout << "Simulation Instructions: " << simulation_instructions << endl;
-    //cout << "Scramble Loads: " << (knob_scramble_loads ? "ture" : "false") << endl;
-    cout << "Number of CPUs: " << NUM_CPUS << endl;
-    //cout << "LLC sets: " << LLC.NUM_SET << endl;
-    //cout << "LLC ways: " << LLC.NUM_WAY << endl;
->>>>>>> d79000bd
     std::cout << "Off-chip DRAM Size: " << (DRAM_CHANNELS*DRAM_RANKS*DRAM_BANKS*DRAM_ROWS*DRAM_ROW_SIZE/1024) << " MB Channels: " << DRAM_CHANNELS << " Width: " << 8*DRAM_CHANNEL_WIDTH << "-bit Data Rate: " << DRAM_IO_FREQ << " MT/s" << std::endl;
-
 
     std::cout << std::endl;
     std::cout << "VirtualMemory physical capacity: " << std::size(vmem.ppage_free_list) * vmem.page_size;
@@ -588,49 +487,19 @@
     if (NUM_CPUS > 1) {
         std::cout << std::endl << "Total Simulation Statistics (not including warmup)" << std::endl;
         for (uint32_t i=0; i<NUM_CPUS; i++) {
-<<<<<<< HEAD
             std::cout << std::endl << "CPU " << i << " cumulative IPC: " << (float) (ooo_cpu[i]->num_retired - ooo_cpu[i]->begin_sim_instr) / (ooo_cpu[i]->current_cycle - ooo_cpu[i]->begin_sim_cycle); 
-            std::cout << " instructions: " << ooo_cpu[i]->num_retired - ooo_cpu[i]->begin_sim_instr << " cycles: " << ooo_cpu[i]->current_cycle - ooo_cpu[i]->begin_sim_cycle << std::endl;
-#ifndef CRC2_COMPILE
-            print_sim_stats(i, static_cast<CACHE*>(ooo_cpu[i]->L1D_bus.lower_level));
-            print_sim_stats(i, static_cast<CACHE*>(ooo_cpu[i]->L1I_bus.lower_level));
-            print_sim_stats(i, static_cast<CACHE*>(static_cast<CACHE*>(ooo_cpu[i]->L1D_bus.lower_level)->lower_level));
-	    ooo_cpu[i]->l1i_prefetcher_final_stats();
-            static_cast<CACHE*>(ooo_cpu[i]->L1D_bus.lower_level)->l1d_prefetcher_final_stats();
-	    static_cast<CACHE*>(static_cast<CACHE*>(ooo_cpu[i]->L1D_bus.lower_level)->lower_level)->l2c_prefetcher_final_stats();
-#endif
-            print_sim_stats(i, &LLC);
-=======
-            cout << endl << "CPU " << i << " cumulative IPC: " << (float) (ooo_cpu[i]->num_retired - ooo_cpu[i]->begin_sim_instr) / (ooo_cpu[i]->current_cycle - ooo_cpu[i]->begin_sim_cycle); 
-            cout << " instructions: " << ooo_cpu[i]->num_retired - ooo_cpu[i]->begin_sim_instr << " cycles: " << ooo_cpu[i]->current_cycle - ooo_cpu[i]->begin_sim_cycle << endl;
+std::cout << " instructions: " << ooo_cpu[i]->num_retired - ooo_cpu[i]->begin_sim_instr << " cycles: " << ooo_cpu[i]->current_cycle - ooo_cpu[i]->begin_sim_cycle << std::endl;
             for (auto it = caches.rbegin(); it != caches.rend(); ++it)
                 print_sim_stats(i, *it);
->>>>>>> d79000bd
         }
     }
 
     std::cout << std::endl << "Region of Interest Statistics" << std::endl;
     for (uint32_t i=0; i<NUM_CPUS; i++) {
-<<<<<<< HEAD
         std::cout << std::endl << "CPU " << i << " cumulative IPC: " << ((float) ooo_cpu[i]->finish_sim_instr / ooo_cpu[i]->finish_sim_cycle); 
-        std::cout << " instructions: " << ooo_cpu[i]->finish_sim_instr << " cycles: " << ooo_cpu[i]->finish_sim_cycle << std::endl;
-#ifndef CRC2_COMPILE
-        print_roi_stats(i, static_cast<CACHE*>(ooo_cpu[i]->L1D_bus.lower_level));
-        print_roi_stats(i, static_cast<CACHE*>(ooo_cpu[i]->L1I_bus.lower_level));
-        print_roi_stats(i, static_cast<CACHE*>(static_cast<CACHE*>(ooo_cpu[i]->L1D_bus.lower_level)->lower_level));
-
-        print_roi_stats(i, static_cast<CACHE*>(ooo_cpu[i]->DTLB_bus.lower_level));
-        print_roi_stats(i, static_cast<CACHE*>(ooo_cpu[i]->ITLB_bus.lower_level));
-        print_roi_stats(i, static_cast<CACHE*>(static_cast<CACHE*>(ooo_cpu[i]->DTLB_bus.lower_level)->lower_level));
-#endif
-        print_roi_stats(i, &LLC);
-        //std::cout << "Major fault: " << major_fault[i] << " Minor fault: " << minor_fault[i] << std::endl;
-=======
-        cout << endl << "CPU " << i << " cumulative IPC: " << ((float) ooo_cpu[i]->finish_sim_instr / ooo_cpu[i]->finish_sim_cycle); 
-        cout << " instructions: " << ooo_cpu[i]->finish_sim_instr << " cycles: " << ooo_cpu[i]->finish_sim_cycle << endl;
+std::cout << " instructions: " << ooo_cpu[i]->finish_sim_instr << " cycles: " << ooo_cpu[i]->finish_sim_cycle << std::endl;
         for (auto it = caches.rbegin(); it != caches.rend(); ++it)
             print_roi_stats(i, *it);
->>>>>>> d79000bd
     }
 
     for (auto it = caches.rbegin(); it != caches.rend(); ++it)
