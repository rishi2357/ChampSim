--- conflicted
+++ resolved
@@ -58,7 +58,6 @@
   impl_btb_initialize();
 }
 
-<<<<<<< HEAD
 void O3_CPU::begin_phase()
 {
   begin_phase_instr = num_retired;
@@ -77,8 +76,6 @@
   }
 }
 
-void O3_CPU::init_instruction(ooo_model_instr arch_instr)
-=======
 void O3_CPU::initialize_instruction()
 {
   while (fetch_stall == 0 && instrs_to_read_this_cycle > 0 && !std::empty(input_queue)) {
@@ -88,7 +85,6 @@
 }
 
 void O3_CPU::do_init_instruction(ooo_model_instr& arch_instr)
->>>>>>> 8762af49
 {
   instrs_to_read_this_cycle--;
 
