--- conflicted
+++ resolved
@@ -2,22 +2,13 @@
 
 from . import util
 
-<<<<<<< HEAD
-default_l1i  = { 'sets': 64, 'ways': 8, 'rq_size': 64, 'wq_size': 64, 'pq_size': 32, 'ptwq_size': 0, 'mshr_size': 8, 'latency': 4, 'fill_latency': 1, 'max_read': 2, 'max_write': 2, 'prefetch_as_load': False, 'virtual_prefetch': True, 'wq_check_full_addr': True, 'prefetch_activate': 'LOAD,PREFETCH', 'prefetcher': 'no_instr', 'replacement': 'lru'}
-default_l1d  = { 'sets': 64, 'ways': 12, 'rq_size': 64, 'wq_size': 64, 'pq_size': 8, 'ptwq_size': 5, 'mshr_size': 16, 'latency': 5, 'fill_latency': 1, 'max_read': 2, 'max_write': 2, 'prefetch_as_load': False, 'virtual_prefetch': False, 'wq_check_full_addr': True, 'prefetch_activate': 'LOAD,PREFETCH', 'prefetcher': 'no', 'replacement': 'lru'}
-default_l2c  = { 'sets': 1024, 'ways': 8, 'rq_size': 32, 'wq_size': 32, 'pq_size': 16, 'ptwq_size': 5, 'mshr_size': 32, 'latency': 10, 'fill_latency': 1, 'max_read': 1, 'max_write': 1, 'prefetch_as_load': False, 'virtual_prefetch': False, 'wq_check_full_addr': False, 'prefetch_activate': 'LOAD,PREFETCH', 'prefetcher': 'no', 'replacement': 'lru'}
-default_itlb = { 'sets': 16, 'ways': 4, 'rq_size': 16, 'wq_size': 16, 'pq_size': 0, 'ptwq_size': 0, 'mshr_size': 8, 'latency': 1, 'fill_latency': 1, 'max_read': 2, 'max_write': 2, 'prefetch_as_load': False, 'virtual_prefetch': True, 'wq_check_full_addr': True, 'prefetch_activate': 'LOAD,PREFETCH', 'prefetcher': 'no', 'replacement': 'lru'}
-default_dtlb = { 'sets': 16, 'ways': 4, 'rq_size': 16, 'wq_size': 16, 'pq_size': 0, 'ptwq_size': 0, 'mshr_size': 8, 'latency': 1, 'fill_latency': 1, 'max_read': 2, 'max_write': 2, 'prefetch_as_load': False, 'virtual_prefetch': False, 'wq_check_full_addr': True, 'prefetch_activate': 'LOAD,PREFETCH', 'prefetcher': 'no', 'replacement': 'lru'}
-default_stlb = { 'sets': 128, 'ways': 12, 'rq_size': 32, 'wq_size': 32, 'pq_size': 0, 'ptwq_size': 0, 'mshr_size': 16, 'latency': 8, 'fill_latency': 1, 'max_read': 1, 'max_write': 1, 'prefetch_as_load': False, 'virtual_prefetch': False, 'wq_check_full_addr': False, 'prefetch_activate': 'LOAD,PREFETCH', 'prefetcher': 'no', 'replacement': 'lru'}
-default_llc  = { 'latency': 20, 'fill_latency': 1, 'prefetch_as_load': False, 'virtual_prefetch': False, 'wq_check_full_addr': False, 'prefetch_activate': 'LOAD,PREFETCH', 'prefetcher': 'no', 'replacement': 'lru', 'lower_level': 'DRAM' }
-default_ptw = { 'pscl5_set' : 1, 'pscl5_way' : 2, 'pscl4_set' : 1, 'pscl4_way': 4, 'pscl3_set' : 2, 'pscl3_way' : 4, 'pscl2_set' : 4, 'pscl2_way': 8, 'ptw_rq_size': 16, 'ptw_mshr_size': 5, 'ptw_max_read': 2, 'ptw_max_write': 2}
-=======
 default_l1i  = {
         'sets': 64,
         'ways': 8,
         'rq_size': 64,
         'wq_size': 64,
         'pq_size': 32,
+        'ptwq_size': 0,
         'mshr_size': 8,
         'latency': 4,
         'fill_latency': 1,
@@ -37,6 +28,7 @@
         'rq_size': 64,
         'wq_size': 64,
         'pq_size': 8,
+        'ptwq_size': 5,
         'mshr_size': 16,
         'latency': 5,
         'fill_latency': 1,
@@ -56,6 +48,7 @@
         'rq_size': 32,
         'wq_size': 32,
         'pq_size': 16,
+        'ptwq_size': 5,
         'mshr_size': 32,
         'latency': 10,
         'fill_latency': 1,
@@ -75,6 +68,7 @@
         'rq_size': 16,
         'wq_size': 16,
         'pq_size': 0,
+        'ptwq_size': 0,
         'mshr_size': 8,
         'latency': 1,
         'fill_latency': 1,
@@ -94,6 +88,7 @@
         'rq_size': 16,
         'wq_size': 16,
         'pq_size': 0,
+        'ptwq_size': 0,
         'mshr_size': 8,
         'latency': 1,
         'fill_latency': 1,
@@ -113,6 +108,7 @@
         'rq_size': 32,
         'wq_size': 32,
         'pq_size': 0,
+        'ptwq_size': 0,
         'mshr_size': 16,
         'latency': 8,
         'fill_latency': 1,
@@ -152,7 +148,6 @@
         'ptw_max_read': 2,
         'ptw_max_write': 2
         }
->>>>>>> d374399c
 
 # Defaults for first-level caches
 def named_l1i_defaults(cpu):
@@ -190,9 +185,4 @@
 
 def named_llc_defaults(name, uls):
     uls = list(uls)
-<<<<<<< HEAD
-    return {'name': name, 'frequency': max(x['frequency'] for x in uls), 'sets': 2048*len(uls), 'ways': 16, 'rq_size': 32*len(uls), 'wq_size': 32*len(uls), 'pq_size': 32*len(uls), 'ptwq_size': 5*len(uls), 'mshr_size': 64*len(uls), 'max_read': len(uls), 'max_write': len(uls), **default_llc}
-=======
-    return {'name': name, 'frequency': max(x['frequency'] for x in uls), 'sets': 2048*len(uls), 'ways': 16, 'rq_size': 32*len(uls), 'wq_size': 32*len(uls), 'pq_size': 32*len(uls), 'mshr_size': 64*len(uls), 'max_tag_check': len(uls), 'max_fill': len(uls), **default_llc}
->>>>>>> d374399c
-
+    return {'name': name, 'frequency': max(x['frequency'] for x in uls), 'sets': 2048*len(uls), 'ways': 16, 'rq_size': 32*len(uls), 'wq_size': 32*len(uls), 'pq_size': 32*len(uls), 'ptwq_size': 5*len(uls), 'mshr_size': 64*len(uls), 'max_tag_check': len(uls), 'max_fill': len(uls), **default_llc}
