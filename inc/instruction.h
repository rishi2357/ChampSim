--- conflicted
+++ resolved
@@ -43,15 +43,12 @@
   uint64_t ip = 0;
   uint64_t event_cycle = 0;
 
-<<<<<<< HEAD
-  bool PFLC = 0;
-  bool is_fatload = 0;
-=======
   /*CLC count - Will use this value only when instr is a load i.e., when is_load = 1*/
   uint64_t load_clc = 0;
   bool is_load = 0;
 
->>>>>>> 68e6c730
+  bool PFLC = 0;
+  bool is_fatload = 0;
   bool is_branch = 0;
   bool branch_taken = 0;
   bool branch_prediction = 0;
