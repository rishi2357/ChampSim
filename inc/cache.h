#ifndef CACHE_H
#define CACHE_H

#include <string>
#include <functional>
#include <list>
#include <vector>

#include "delay_queue.hpp"
#include "memory_class.h"
#include "operable.h"
#include "ooo_cpu.h"

// virtual address space prefetching
#define VA_PREFETCH_TRANSLATION_LATENCY 2

<<<<<<< HEAD
struct cache_stats
{
    // prefetch stats
    uint64_t pf_requested = 0, pf_issued = 0, pf_useful = 0, pf_useless = 0, pf_fill = 0;

    std::array<std::array<uint64_t, NUM_TYPES>, NUM_CPUS> hits = {}, misses = {};

    uint64_t RQ_ACCESS = 0, RQ_MERGED = 0, RQ_FULL = 0, RQ_TO_CACHE = 0,
             PQ_ACCESS = 0, PQ_MERGED = 0, PQ_FULL = 0, PQ_TO_CACHE = 0,
             WQ_ACCESS = 0, WQ_MERGED = 0, WQ_FULL = 0, WQ_TO_CACHE = 0, WQ_FORWARD = 0;

    uint64_t total_miss_latency = 0;
};
=======
extern std::array<O3_CPU*, NUM_CPUS> ooo_cpu;
>>>>>>> d79000bd

class CACHE : public champsim::operable, public MemoryRequestConsumer, public MemoryRequestProducer {
  public:
    uint32_t cpu;
    const std::string NAME;
    const uint32_t NUM_SET, NUM_WAY, WQ_SIZE, RQ_SIZE, PQ_SIZE, MSHR_SIZE;
    const uint32_t HIT_LATENCY, FILL_LATENCY, OFFSET_BITS;
    std::vector<BLOCK> block{NUM_SET*NUM_WAY};
    const uint32_t MAX_READ, MAX_WRITE;
    uint32_t reads_available_this_cycle, writes_available_this_cycle;
    const bool prefetch_as_load;
    const bool match_offset_bits;
    const bool virtual_prefetch;
    bool ever_seen_data = false;
    const unsigned pref_activate_mask = (1 << static_cast<int>(LOAD)) | (1 << static_cast<int>(PREFETCH));

    using stats_type = cache_stats;

    std::vector<stats_type> sim_stats, roi_stats;

    // queues
    champsim::delay_queue<PACKET> RQ{RQ_SIZE, HIT_LATENCY}, // read queue
                                  PQ{PQ_SIZE, HIT_LATENCY}, // prefetch queue
                                  VAPQ{PQ_SIZE, VA_PREFETCH_TRANSLATION_LATENCY}, // virtual address prefetch queue
                                  WQ{WQ_SIZE, HIT_LATENCY}; // write queue

    std::list<PACKET> MSHR; // MSHR

<<<<<<< HEAD
    // constructor
  CACHE(std::string v1, double freq_scale, uint32_t v2, int v3, uint32_t v5, uint32_t v6, uint32_t v7, uint32_t v8,
            uint32_t hit_lat, uint32_t fill_lat, uint32_t max_read, uint32_t max_write, bool pref_load, bool va_pref, MemoryRequestConsumer *ll)
        : champsim::operable(freq_scale), MemoryRequestProducer(ll), NAME(v1), NUM_SET(v2), NUM_WAY(v3), WQ_SIZE(v5), RQ_SIZE(v6), PQ_SIZE(v7), MSHR_SIZE(v8),
        HIT_LATENCY(hit_lat), FILL_LATENCY(fill_lat), MAX_READ(max_read), MAX_WRITE(max_write), prefetch_as_load(pref_load), virtual_prefetch(va_pref)
    {
    }
=======
    uint64_t sim_access[NUM_CPUS][NUM_TYPES] = {},
             sim_hit[NUM_CPUS][NUM_TYPES] = {},
             sim_miss[NUM_CPUS][NUM_TYPES] = {},
             roi_access[NUM_CPUS][NUM_TYPES] = {},
             roi_hit[NUM_CPUS][NUM_TYPES] = {},
             roi_miss[NUM_CPUS][NUM_TYPES] = {};

    uint64_t RQ_ACCESS = 0,
             RQ_MERGED = 0,
             RQ_FULL = 0,
             RQ_TO_CACHE = 0,
             PQ_ACCESS = 0,
             PQ_MERGED = 0,
             PQ_FULL = 0,
             PQ_TO_CACHE = 0,
             WQ_ACCESS = 0,
             WQ_MERGED = 0,
             WQ_FULL = 0,
             WQ_FORWARD = 0,
             WQ_TO_CACHE = 0;

    uint64_t total_miss_latency = 0;
>>>>>>> d79000bd

    // functions
    int  add_rq(PACKET *packet) override,
         add_wq(PACKET *packet) override,
         add_pq(PACKET *packet) override;

    void return_data(PACKET *packet),
         operate() override,
         operate_writes(),
         operate_reads();
    void begin_phase() override;
    void end_phase(unsigned cpu) override;
    void print_roi_stats() override;
    void print_phase_stats() override;

    uint32_t get_occupancy(uint8_t queue_type, uint64_t address),
             get_size(uint8_t queue_type, uint64_t address);

    uint32_t get_set(uint64_t address),
             get_way(uint64_t address, uint32_t set);

    int  invalidate_entry(uint64_t inval_addr),
         prefetch_line(uint64_t ip, uint64_t base_addr, uint64_t pf_addr, bool fill_this_level, uint32_t prefetch_metadata),
         kpc_prefetch_line(uint64_t base_addr, uint64_t pf_addr, bool fill_this_level, int delta, int depth, int signature, int confidence, uint32_t prefetch_metadata);

    void add_mshr(PACKET *packet),
         va_translate_prefetches();

    void handle_fill(),
         handle_writeback(),
         handle_read(),
         handle_prefetch();

    void readlike_hit(std::size_t set, std::size_t way, PACKET &handle_pkt);
    bool readlike_miss(PACKET &handle_pkt);
    bool filllike_miss(std::size_t set, std::size_t way, PACKET &handle_pkt);

    bool should_activate_prefetcher(int type);

    void print_deadlock() override;

#include "cache_modules.inc"

    const repl_t repl_type;
    const pref_t pref_type;

    // constructor
    CACHE(std::string v1, double freq_scale, unsigned fill_level, uint32_t v2, int v3, uint32_t v5, uint32_t v6, uint32_t v7, uint32_t v8,
            uint32_t hit_lat, uint32_t fill_lat, uint32_t max_read, uint32_t max_write, std::size_t offset_bits,
            bool pref_load, bool wq_full_addr, bool va_pref, unsigned pref_act_mask,
            MemoryRequestConsumer *ll,
            pref_t pref, repl_t repl)
        : champsim::operable(freq_scale), MemoryRequestConsumer(fill_level), MemoryRequestProducer(ll),
        NAME(v1), NUM_SET(v2), NUM_WAY(v3), WQ_SIZE(v5), RQ_SIZE(v6), PQ_SIZE(v7), MSHR_SIZE(v8),
        HIT_LATENCY(hit_lat), FILL_LATENCY(fill_lat), OFFSET_BITS(offset_bits), MAX_READ(max_read), MAX_WRITE(max_write),
        prefetch_as_load(pref_load), match_offset_bits(wq_full_addr), virtual_prefetch(va_pref), pref_activate_mask(pref_act_mask),
        repl_type(repl), pref_type(pref)
    {
    }
};

#endif
<|MERGE_RESOLUTION|>--- conflicted
+++ resolved
@@ -14,7 +14,6 @@
 // virtual address space prefetching
 #define VA_PREFETCH_TRANSLATION_LATENCY 2
 
-<<<<<<< HEAD
 struct cache_stats
 {
     // prefetch stats
@@ -28,9 +27,8 @@
 
     uint64_t total_miss_latency = 0;
 };
-=======
+
 extern std::array<O3_CPU*, NUM_CPUS> ooo_cpu;
->>>>>>> d79000bd
 
 class CACHE : public champsim::operable, public MemoryRequestConsumer, public MemoryRequestProducer {
   public:
@@ -58,39 +56,6 @@
                                   WQ{WQ_SIZE, HIT_LATENCY}; // write queue
 
     std::list<PACKET> MSHR; // MSHR
-
-<<<<<<< HEAD
-    // constructor
-  CACHE(std::string v1, double freq_scale, uint32_t v2, int v3, uint32_t v5, uint32_t v6, uint32_t v7, uint32_t v8,
-            uint32_t hit_lat, uint32_t fill_lat, uint32_t max_read, uint32_t max_write, bool pref_load, bool va_pref, MemoryRequestConsumer *ll)
-        : champsim::operable(freq_scale), MemoryRequestProducer(ll), NAME(v1), NUM_SET(v2), NUM_WAY(v3), WQ_SIZE(v5), RQ_SIZE(v6), PQ_SIZE(v7), MSHR_SIZE(v8),
-        HIT_LATENCY(hit_lat), FILL_LATENCY(fill_lat), MAX_READ(max_read), MAX_WRITE(max_write), prefetch_as_load(pref_load), virtual_prefetch(va_pref)
-    {
-    }
-=======
-    uint64_t sim_access[NUM_CPUS][NUM_TYPES] = {},
-             sim_hit[NUM_CPUS][NUM_TYPES] = {},
-             sim_miss[NUM_CPUS][NUM_TYPES] = {},
-             roi_access[NUM_CPUS][NUM_TYPES] = {},
-             roi_hit[NUM_CPUS][NUM_TYPES] = {},
-             roi_miss[NUM_CPUS][NUM_TYPES] = {};
-
-    uint64_t RQ_ACCESS = 0,
-             RQ_MERGED = 0,
-             RQ_FULL = 0,
-             RQ_TO_CACHE = 0,
-             PQ_ACCESS = 0,
-             PQ_MERGED = 0,
-             PQ_FULL = 0,
-             PQ_TO_CACHE = 0,
-             WQ_ACCESS = 0,
-             WQ_MERGED = 0,
-             WQ_FULL = 0,
-             WQ_FORWARD = 0,
-             WQ_TO_CACHE = 0;
-
-    uint64_t total_miss_latency = 0;
->>>>>>> d79000bd
 
     // functions
     int  add_rq(PACKET *packet) override,
